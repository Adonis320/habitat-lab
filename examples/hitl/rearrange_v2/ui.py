--- conflicted
+++ resolved
@@ -8,9 +8,6 @@
 
 from dataclasses import dataclass
 from datetime import datetime, timedelta
-<<<<<<< HEAD
-from typing import TYPE_CHECKING, Callable, List, Optional, Tuple, cast
-=======
 from functools import partial
 from typing import (
     TYPE_CHECKING,
@@ -22,7 +19,6 @@
     Tuple,
     cast,
 )
->>>>>>> 94ae27de
 
 import magnum as mn
 from ui_overlay import ObjectStateControl, UIOverlay
