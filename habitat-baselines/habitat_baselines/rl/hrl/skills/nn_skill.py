# Copyright (c) Meta Platforms, Inc. and its affiliates.
# This source code is licensed under the MIT license found in the
# LICENSE file in the root directory of this source tree.

from collections import OrderedDict

import gym.spaces as spaces
import numpy as np
import torch

from habitat.core.spaces import ActionSpace
from habitat_baselines.common.baseline_registry import baseline_registry
from habitat_baselines.common.logging import baselines_logger
from habitat_baselines.common.tensor_dict import TensorDict
from habitat_baselines.config.default import get_config
from habitat_baselines.rl.hrl.skills.skill import SkillPolicy
from habitat_baselines.rl.ppo.policy import PolicyAction
from habitat_baselines.utils.common import get_num_actions


def truncate_obs_space(space: spaces.Box, truncate_len: int) -> spaces.Box:
    """
    Returns an observation space with taking on the first `truncate_len` elements of the space.
    """
    return spaces.Box(
        low=space.low[..., :truncate_len],
        high=space.high[..., :truncate_len],
        dtype=np.float32,
    )


class NnSkillPolicy(SkillPolicy):
    """
    Defines a skill to be used in the TP+SRL baseline.
    """

    def __init__(
        self,
        wrap_policy,
        config,
        action_space: spaces.Space,
        filtered_obs_space: spaces.Space,
        filtered_action_space: spaces.Space,
        batch_size,
        should_keep_hold_state: bool = False,
        ignore_grip: bool = False
    ):
        """
        :param action_space: The overall action space of the entire task, not task specific.
        """
        super().__init__(
            config, action_space, batch_size, should_keep_hold_state, ignore_grip=ignore_grip
        )
        self._wrap_policy = wrap_policy
        self._filtered_obs_space = filtered_obs_space
        self._filtered_action_space = filtered_action_space
        self._ac_start = 0
        self._ac_len = get_num_actions(filtered_action_space)
        self._did_want_done = torch.zeros(self._batch_size)

        for k, space in action_space.items():
            if k not in filtered_action_space.spaces.keys():
                self._ac_start += get_num_actions(space)
            else:
                break

        self._internal_log(
            f"Skill {self._config.skill_name}: action offset {self._ac_start}, action length {self._ac_len}"
        )

    def parameters(self):
        if self._wrap_policy is not None:
            return self._wrap_policy.parameters()
        else:
            return []

    @property
    def num_recurrent_layers(self):
        if self._wrap_policy is not None:
            return self._wrap_policy.net.num_recurrent_layers
        else:
            return 0

    def to(self, device):
        super().to(device)
        self._did_want_done = self._did_want_done.to(device)
        if self._wrap_policy is not None:
            self._wrap_policy.to(device)

    def on_enter(
        self,
        skill_arg,
        batch_idxs,
        observations,
        rnn_hidden_states,
        prev_actions,
    ):
        super().on_enter(
            skill_arg,
            batch_idxs,
            observations,
            rnn_hidden_states,
            prev_actions,
        )
        self._did_want_done *= 0.0

    def _get_filtered_obs(self, observations, cur_batch_idx) -> TensorDict:
        return TensorDict(
            {
                k: observations[k]
                for k in self._filtered_obs_space.spaces.keys()
            }
        )

    def _internal_act(
        self,
        observations,
        rnn_hidden_states,
        prev_actions,
        masks,
        cur_batch_idx,
        deterministic=False,
    ) -> PolicyAction:
        filtered_obs = self._get_filtered_obs(observations, cur_batch_idx)

        filtered_prev_actions = prev_actions[
            :, self._ac_start : self._ac_start + self._ac_len
        ]
        filtered_obs = self._select_obs(filtered_obs, cur_batch_idx)

        action_data = self._wrap_policy.act(
            filtered_obs,
            rnn_hidden_states,
            filtered_prev_actions,
            masks,
            deterministic,
        )
        full_action = torch.zeros(prev_actions.shape, device=masks.device)
<<<<<<< HEAD
        full_action[:, self._ac_start : self._ac_start + self._ac_len] = action
        self._did_want_done[cur_batch_idx] = full_action[
            cur_batch_idx, self._stop_action_idx
        ]
        breakpoint()
        return full_action, rnn_hidden_states
=======
        full_action[
            :, self._ac_start : self._ac_start + self._ac_len
        ] = action_data.actions
        action_data.actions = full_action

        self._did_want_done[cur_batch_idx] = full_action[
            cur_batch_idx, self._stop_action_idx
        ]
        return action_data
>>>>>>> 628063d3

    @classmethod
    def from_config(
        cls, config, observation_space, action_space, batch_size, full_config
    ):
        # Load the wrap policy from file
        if len(config.load_ckpt_file) == 0:
            ckpt_dict = {}
            policy_cfg = get_config(
                "rearrange/rl_skill.yaml",
                [config.force_config_file],
            )
        else:
            try:
                ckpt_dict = torch.load(
                    config.load_ckpt_file, map_location="cpu"
                )
            except FileNotFoundError as e:
                raise FileNotFoundError(
                    "Could not load neural network weights for skill."
                ) from e

            policy_cfg = ckpt_dict["config"]

        policy = baseline_registry.get_policy(config.name)

        expected_obs_keys = policy_cfg.habitat.gym.obs_keys
        filtered_obs_space = spaces.Dict(
            {k: observation_space.spaces[k] for k in expected_obs_keys}
        )

        for k in config.obs_skill_inputs:
            space = filtered_obs_space.spaces[k]
            # There is always a 3D position
            filtered_obs_space.spaces[k] = truncate_obs_space(space, 3)
        baselines_logger.debug(
            f"Skill {config.skill_name}: Loaded observation space {filtered_obs_space}",
        )

        filtered_action_space = ActionSpace(
            OrderedDict(
                (k, action_space[k])
                for k in policy_cfg.habitat.task.actions.keys()
            )
        )

        if "arm_action" in filtered_action_space.spaces and (
            policy_cfg.habitat.task.actions.arm_action.grip_controller is None
        ):
            filtered_action_space["arm_action"] = spaces.Dict(
                {
                    k: v
                    for k, v in filtered_action_space["arm_action"].items()
                    if k != "grip_action"
                }
            )

        baselines_logger.debug(
            f"Loaded action space {filtered_action_space} for skill {config.skill_name}",
        )

        actor_critic = policy.from_config(
            policy_cfg, filtered_obs_space, filtered_action_space
        )
        if len(ckpt_dict) > 0:
            try:
                actor_critic.load_state_dict(
                    {  # type: ignore
                        k[len("actor_critic.") :]: v
                        for k, v in ckpt_dict["state_dict"].items()
                    }
                )

            except Exception as e:
                raise ValueError(
                    f"Could not load checkpoint for skill {config.skill_name} from {config.load_ckpt_file}"
                ) from e

        return cls(
            actor_critic,
            config,
            action_space,
            filtered_obs_space,
            filtered_action_space,
            batch_size,
        )<|MERGE_RESOLUTION|>--- conflicted
+++ resolved
@@ -136,14 +136,6 @@
             deterministic,
         )
         full_action = torch.zeros(prev_actions.shape, device=masks.device)
-<<<<<<< HEAD
-        full_action[:, self._ac_start : self._ac_start + self._ac_len] = action
-        self._did_want_done[cur_batch_idx] = full_action[
-            cur_batch_idx, self._stop_action_idx
-        ]
-        breakpoint()
-        return full_action, rnn_hidden_states
-=======
         full_action[
             :, self._ac_start : self._ac_start + self._ac_len
         ] = action_data.actions
@@ -153,7 +145,6 @@
             cur_batch_idx, self._stop_action_idx
         ]
         return action_data
->>>>>>> 628063d3
 
     @classmethod
     def from_config(
