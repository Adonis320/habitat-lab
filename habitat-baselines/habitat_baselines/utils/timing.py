--- conflicted
+++ resolved
@@ -62,12 +62,6 @@
 
 
 class Timing(dict):
-<<<<<<< HEAD
-    # The optional PerfLogger here works with calls to avg_time to help inspect those
-    # timings. See also PerfLogger.check_log_summary.
-    def __init__(self, perf_logger=None):
-        self._perf_logger = perf_logger
-=======
     def __init__(self, timing_level_threshold: int = 0):
         """
         :param timing_level: The minimum allowed timing log level. The higher
@@ -77,7 +71,6 @@
             level of 2 is skipped.
         """
         self._timing_level_threshold = timing_level_threshold
->>>>>>> 5dee9a77
 
     def timeit(self, key):
         return TimingContext(self, key)
@@ -85,12 +78,6 @@
     def add_time(self, key):
         return TimingContext(self, key, additive=True)
 
-<<<<<<< HEAD
-    def avg_time(self, key, average=float("inf")):
-        return TimingContext(
-            self, key, average=average, perf_logger=self._perf_logger
-        )
-=======
     def avg_time(self, key, average=float("inf"), level=0):
         """
         :param level: By default the timing level is 0, and the timing
@@ -100,7 +87,6 @@
         if level > self._timing_level_threshold:
             return EmptyContext()
         return TimingContext(self, key, average=average)
->>>>>>> 5dee9a77
 
     def __str__(self):
         s = ""
