#!/usr/bin/env python3

# Copyright (c) Meta Platforms, Inc. and its affiliates.
# This source code is licensed under the MIT license found in the
# LICENSE file in the root directory of this source tree.

import os
import os.path as osp
import time
from collections import defaultdict
from typing import (
    TYPE_CHECKING,
    Any,
    Callable,
    Dict,
    List,
    Optional,
    Tuple,
    Union,
    cast,
)

import magnum as mn
import numpy as np
import numpy.typing as npt

import habitat_sim

# flake8: noqa
from habitat.articulated_agents.robots import FetchRobot, FetchRobotNoWheels
from habitat.config import read_write
from habitat.core.registry import registry
from habitat.core.simulator import AgentState, Observations
from habitat.datasets.rearrange.rearrange_dataset import RearrangeEpisode
from habitat.datasets.rearrange.samplers.receptacle import (
    AABBReceptacle,
    find_receptacles,
)
from habitat.sims.habitat_simulator.habitat_simulator import HabitatSim
from habitat.tasks.rearrange.articulated_agent_manager import (
    ArticulatedAgentManager,
)
from habitat.tasks.rearrange.marker_info import MarkerInfo
from habitat.tasks.rearrange.rearrange_grasp_manager import (
    RearrangeGraspManager,
)
from habitat.tasks.rearrange.utils import (
    get_aabb,
    make_render_only,
    rearrange_collision,
    rearrange_logger,
)
from habitat_sim.nav import NavMeshSettings
from habitat_sim.physics import CollisionGroups, JointMotorSettings, MotionType
from habitat_sim.sim import SimulatorBackend
from habitat_sim.utils.common import quat_from_magnum

if TYPE_CHECKING:
    from omegaconf import DictConfig


@registry.register_simulator(name="RearrangeSim-v0")
class RearrangeSim(HabitatSim):
    def __init__(self, config: "DictConfig"):
        if len(config.agents) > 1:
            with read_write(config):
                for agent_name, agent_cfg in config.agents.items():
                    # using list to create a copy of the sim_sensors keys since we will be
                    # editing the sim_sensors config
                    sensor_keys = list(agent_cfg.sim_sensors.keys())
                    for sensor_key in sensor_keys:
                        sensor_config = agent_cfg.sim_sensors.pop(sensor_key)
                        sensor_config.uuid = (
                            f"{agent_name}_{sensor_config.uuid}"
                        )
                        agent_cfg.sim_sensors[
                            f"{agent_name}_{sensor_key}"
                        ] = sensor_config

        super().__init__(config)

        self.first_setup = True
        self.ep_info: Optional[RearrangeEpisode] = None
        self.prev_loaded_navmesh = None
        self.prev_scene_id: Optional[str] = None

        # Number of physics updates per action
        self.ac_freq_ratio = self.habitat_config.ac_freq_ratio
        # The physics update time step.
        self.ctrl_freq = self.habitat_config.ctrl_freq
        # Effective control speed is (ctrl_freq/ac_freq_ratio)

        self.art_objs: List[habitat_sim.physics.ManagedArticulatedObject] = []
        self._start_art_states: Dict[
            habitat_sim.physics.ManagedArticulatedObject, List[float]
        ] = {}
        self._prev_obj_names: Optional[List[str]] = None
        self._scene_obj_ids: List[int] = []
        self._receptacles: Dict[str, mn.Range3D] = {}
        # Used to get data from the RL environment class to sensors.
        self._goal_pos = None
        self.viz_ids: Dict[Any, Any] = defaultdict(lambda: None)
        self._handle_to_object_id: Dict[str, int] = {}
        self._markers: Dict[str, MarkerInfo] = {}

        self._viz_templates: Dict[str, Any] = {}
        self._viz_handle_to_template: Dict[str, float] = {}
        self._viz_objs: Dict[str, Any] = {}
        self._draw_bb_objs: List[int] = []

        self.agents_mgr = ArticulatedAgentManager(self.habitat_config, self)

        self._debug_render_articulated_agent = (
            self.habitat_config.debug_render_articulated_agent
        )
        self._debug_render_goal = self.habitat_config.debug_render_goal
        self._debug_render = self.habitat_config.debug_render
        self._concur_render = self.habitat_config.concur_render
        self._enable_gfx_replay_save = (
            self.habitat_config.habitat_sim_v0.enable_gfx_replay_save
        )
        self._needs_markers = self.habitat_config.needs_markers
        self._update_articulated_agent = (
            self.habitat_config.update_articulated_agent
        )
        self._step_physics = self.habitat_config.step_physics
        self._additional_object_paths = (
            self.habitat_config.additional_object_paths
        )
        self._kinematic_mode = self.habitat_config.kinematic_mode
        self._force_soft_reset = self.habitat_config.force_soft_reset
        self._backend_runtime_perf_stat_names = (
            # super().get_runtime_perf_stat_names()
        )
        self._extra_runtime_perf_stats: Dict[str, Any] = {}

    @property
    def receptacles(self) -> Dict[str, AABBReceptacle]:
        return self._receptacles

    @property
    def handle_to_object_id(self) -> Dict[str, int]:
        """
        Maps a handle name to the relative position of an object in `self._scene_obj_ids`.
        """
        return self._handle_to_object_id

    @property
    def draw_bb_objs(self) -> List[int]:
        """
        Simulator object indices of objects to draw bounding boxes around if
        debug render is enabled. By default, this is populated with all target
        objects.
        """
        return self._draw_bb_objs

    @property
    def scene_obj_ids(self) -> List[int]:
        """
        The simulator rigid body IDs of all objects in the scene.
        """
        return self._scene_obj_ids

    @property
    def articulated_agent(self):
        if len(self.agents_mgr) > 1:
            raise ValueError(
                f"Cannot access `sim.articulated_agent` with multiple articulated agents"
            )
        return self.agents_mgr[0].articulated_agent

    @property
    def grasp_mgr(self):
        if len(self.agents_mgr) > 1:
            raise ValueError(
                f"Cannot access `sim.grasp_mgr` with multiple articulated_agents"
            )
        return self.agents_mgr[0].grasp_mgr

    @property
    def grasp_mgrs(self):
        if len(self.agents_mgr) > 1:
            raise ValueError(
                f"Cannot access `sim.grasp_mgr` with multiple articulated_agents"
            )
        return self.agents_mgr[0].grasp_mgrs

    def _get_target_trans(self):
        """
        This is how the target transforms should be accessed since
        multiprocessing does not allow pickling.
        """
        # Preprocess the ep_info making necessary datatype conversions.
        target_trans = []
        rom = self.get_rigid_object_manager()
        for target_handle, trans in self._targets.items():
            targ_idx = self._scene_obj_ids.index(
                rom.get_object_by_handle(target_handle).object_id
            )
            target_trans.append((targ_idx, trans))
        return target_trans

    def _try_acquire_context(self):
        if self._concur_render:
            self.renderer.acquire_gl_context()

    def _sleep_all_objects(self):
        """
        De-activate (sleep) all rigid objects in the scene, assuming they are already in a dynamically stable state.
        """
        rom = self.get_rigid_object_manager()
        for _, ro in rom.get_objects_by_handle_substring().items():
            ro.awake = False

        aom = self.get_articulated_object_manager()
        for _, ao in aom.get_objects_by_handle_substring().items():
            ao.awake = False

    def _add_markers(self, ep_info: RearrangeEpisode):
        self._markers = {}
        aom = self.get_articulated_object_manager()
        for marker in ep_info.markers:
            p = marker["params"]
            ao = aom.get_object_by_handle(p["object"])
            name_to_link = {}
            name_to_link_id = {}
            for i in range(ao.num_links):
                name = ao.get_link_name(i)
                link = ao.get_link_scene_node(i)
                name_to_link[name] = link
                name_to_link_id[name] = i

            self._markers[marker["name"]] = MarkerInfo(
                p["offset"],
                name_to_link[p["link"]],
                ao,
                name_to_link_id[p["link"]],
            )

    def get_marker(self, name: str) -> MarkerInfo:
        return self._markers[name]

    def get_all_markers(self):
        return self._markers

    def _update_markers(self) -> None:
        for m in self._markers.values():
            m.update()

    def reset(self):
        SimulatorBackend.reset(self)
        for i in range(len(self.agents)):
            self.reset_agent(i)
        return None

    def reconfigure(self, config: "DictConfig", ep_info: RearrangeEpisode):
        t_start = time.time()

        self.ep_info = ep_info
        new_scene = self.prev_scene_id != ep_info.scene_id
        if new_scene:
            self._prev_obj_names = None

        if self._force_soft_reset:
            assert not (
                new_scene and self.prev_scene_id is not None
            ), f"Cannot force soft resets when there are new scenes. Switched from {self.prev_scene_id} to {ep_info.scene_id}"
            # TODO: This is a hack to get soft resets working correctly without
            # the properly configured dataset. Force take only the first 2
            # objects and make them exactly the same every episode. These objects
            # will be the targets as well.
            ep_info.rigid_objs = ep_info.rigid_objs[:2]
            assert (
                len(ep_info.rigid_objs) == 2
            ), "We cannot have less than 2 objects"
            if self._prev_obj_names is not None:
                # Override with the previous object names
                targ_ks = list(ep_info.targets.keys())
                new_targs = {}
                for i, targ_k in enumerate(targ_ks):
                    ep_info.rigid_objs[i] = (
                        self._prev_obj_names[i],
                        ep_info.rigid_objs[i][1],
                    )
                    new_targs[self._prev_targ_names[i]] = ep_info.targets[
                        targ_k
                    ]
                ep_info.targets = new_targs
            else:
                # Only reset this info once.
                self._prev_targ_names: List[str] = list(ep_info.targets.keys())
                self._handle_to_goal_name = ep_info.info["object_labels"]
        else:
            self._handle_to_goal_name = ep_info.info["object_labels"]

        # Only remove and re-add objects if we have a new set of objects.
        obj_names = [x[0] for x in ep_info.rigid_objs]
        should_add_objects = self._prev_obj_names != obj_names
        self._prev_obj_names = obj_names

        self._clear_objects(should_add_objects, new_scene)

        is_hard_reset = new_scene or should_add_objects
        if is_hard_reset:
            with read_write(config):
                config["scene"] = ep_info.scene_id
            super().reconfigure(config, should_close_on_new_scene=False)

        self._try_acquire_context()
        self.agents_mgr.reconfigure(new_scene)

        self.prev_scene_id = ep_info.scene_id
        self._viz_templates = {}
        self._viz_handle_to_template = {}

        # Set the default articulated object joint state.
        for ao, set_joint_state in self._start_art_states.items():
            ao.clear_joint_states()
            ao.joint_positions = set_joint_state

        # Load specified articulated object states from episode config
        self._set_ao_states_from_ep(ep_info)

        self.agents_mgr.post_obj_load_reconfigure()

        # add episode clutter objects additional to base scene objects
        if self.habitat_config.load_objs:
            self._add_objs(ep_info, should_add_objects, new_scene)
        self._setup_targets(ep_info)

        self._add_markers(ep_info)

        # auto-sleep rigid objects as optimization
        if self.habitat_config.auto_sleep:
            self._sleep_all_objects()

        rom = self.get_rigid_object_manager()
        self._obj_orig_motion_types = {
            handle: ro.motion_type
            for handle, ro in rom.get_objects_by_handle_substring().items()
        }

        self._load_navmesh(ep_info, new_scene)

        # Get the starting positions of the target objects.
        scene_pos = self.get_scene_pos()
        self.target_start_pos = np.array(
            [
                scene_pos[
                    self._scene_obj_ids.index(
                        rom.get_object_by_handle(t_handle).object_id
                    )
                ]
                for t_handle, _ in self._targets.items()
            ]
        )

        self._draw_bb_objs = [
            rom.get_object_by_handle(obj_handle).object_id
            for obj_handle in self._targets
        ]

        if self.first_setup:
            self.first_setup = False
            self.agents_mgr.first_setup()
            # Capture the starting art states
            self._start_art_states = {
                ao: ao.joint_positions for ao in self.art_objs
            }

        # Add the rigid object id for the semantic map
        rom = self.get_rigid_object_manager()
        for i, handle in enumerate(rom.get_object_handles()):
            obj = rom.get_object_by_handle(handle)
            for node in obj.visual_scene_nodes:
                node.semantic_id = (
                    obj.object_id + self.habitat_config.object_ids_start
                )
        self.add_perf_timing("reconfigure", t_start)

    def get_agent_data(self, agent_idx: Optional[int]):
        if agent_idx is None:
            return self.agents_mgr[0]
        else:
            return self.agents_mgr[agent_idx]

    @property
    def num_articulated_agents(self):
        return len(self.agents_mgr)

    def set_articulated_agent_base_to_random_point(
        self,
        max_attempts: int = 50,
        agent_idx: Optional[int] = None,
        filter_func: Optional[Callable[[np.ndarray, float], bool]] = None,
    ) -> Tuple[np.ndarray, float]:
        """
        :returns: The set base position and rotation
        """
        articulated_agent = self.get_agent_data(agent_idx).articulated_agent

        for attempt_i in range(max_attempts):
            start_pos = self.pathfinder.get_random_navigable_point(
                island_index=self._largest_island_idx
            )

            start_pos = self.safe_snap_point(start_pos)
            start_rot = np.random.uniform(0, 2 * np.pi)

            if filter_func is not None and not filter_func(
                start_pos, start_rot
            ):
                continue

            articulated_agent.base_pos = start_pos
            articulated_agent.base_rot = start_rot
            self.perform_discrete_collision_detection()
            did_collide, _ = rearrange_collision(
                self, True, ignore_base=False, agent_idx=agent_idx
            )
            if not did_collide:
                break
        if attempt_i == max_attempts - 1:
            rearrange_logger.warning(
                f"Could not find a collision free start for {self.ep_info.episode_id}"
            )
        return start_pos, start_rot

    def _setup_targets(self, ep_info):
        self._targets = {}
        for target_handle, transform in ep_info.targets.items():
            self._targets[target_handle] = mn.Matrix4(
                [[transform[j][i] for j in range(4)] for i in range(4)]
            )

    def _load_navmesh(self, ep_info, new_scene):
        if new_scene:
            scene_name = ep_info.scene_id.split("/")[-1].split(".")[0]

            if "fpss" in ep_info.scene_id.split("/"):
                # For FP scenes, we use different path structure than for other scenes.
                base_dir = osp.join(*ep_info.scene_id.split("/")[:3])
            else:
                base_dir = osp.join(*ep_info.scene_id.split("/")[:2])

            navmesh_path = osp.join(
                base_dir, "navmeshes", scene_name + ".navmesh"
            )
            # If we cannot load the navmesh, try generarting navmesh on the fly.
            if osp.exists(navmesh_path):
                self.pathfinder.load_nav_mesh(navmesh_path)
            else:
                navmesh_settings = NavMeshSettings()
                navmesh_settings.set_defaults()

                if hasattr(self.habitat_config.agents, "agent_0"):
                    radius = self.habitat_config.agents.agent_0.radius
                    height = self.habitat_config.agents.agent_0.height
                    max_climb = self.habitat_config.agents.agent_0.max_climb
                elif hasattr(self.habitat_config.agents, "main_agent"):
                    radius = self.habitat_config.agents.main_agent.radius
                    height = self.habitat_config.agents.main_agent.height
                    max_climb = self.habitat_config.agents.main_agent.max_climb
                else:
                    raise ValueError(f"Cannot find agent parameters.")
                navmesh_settings.agent_radius = radius
                navmesh_settings.agent_height = height
                navmesh_settings.agent_max_climb = max_climb
                navmesh_settings.include_static_objects = True
                self.recompute_navmesh(self.pathfinder, navmesh_settings)
                os.makedirs(osp.dirname(navmesh_path), exist_ok=True)
                self.pathfinder.save_nav_mesh(navmesh_path)

        self._navmesh_vertices = np.stack(
            self.pathfinder.build_navmesh_vertices(), axis=0
        )
        self._island_sizes = [
            self.pathfinder.island_radius(p) for p in self._navmesh_vertices
        ]
        self._max_island_size = max(self._island_sizes)
        largest_size_vertex = self._navmesh_vertices[
            np.argmax(self._island_sizes)
        ]
        self._largest_island_idx = self.pathfinder.get_island(
            largest_size_vertex
        )

    def _clear_objects(
        self, should_add_objects: bool, new_scene: bool
    ) -> None:
        rom = self.get_rigid_object_manager()

        # Clear all the rigid objects.
        if should_add_objects:
            for scene_obj_id in self._scene_obj_ids:
                if not rom.get_library_has_id(scene_obj_id):
                    continue
                rom.remove_object_by_id(scene_obj_id)
            self._scene_obj_ids = []

        # Reset all marker visualization points
        for obj_id in self.viz_ids.values():
            if rom.get_library_has_id(obj_id):
                rom.remove_object_by_id(obj_id)
        self.viz_ids = defaultdict(lambda: None)

        # Remove all object mesh visualizations.
        for viz_obj in self._viz_objs.values():
            if rom.get_library_has_id(viz_obj.object_id):
                rom.remove_object_by_id(viz_obj.object_id)
        self._viz_objs = {}

        if new_scene:
            # Do not remove the articulated objects from the scene, these are
            # managed by the underlying sim.
            self.art_objs = []

    def _set_ao_states_from_ep(self, ep_info: RearrangeEpisode) -> None:
        """
        Sets the ArticulatedObject states for the episode which are differ from base scene state.
        """
        aom = self.get_articulated_object_manager()
        for aoi_handle, joint_states in ep_info.ao_states.items():
            ao = aom.get_object_by_handle(aoi_handle)
            ao_pose = ao.joint_positions
            for link_ix, joint_state in joint_states.items():
                joint_position_index = ao.get_link_joint_pos_offset(
                    int(link_ix)
                )
                ao_pose[joint_position_index] = joint_state
            ao.joint_positions = ao_pose

    def is_point_within_bounds(self, pos):
        lower_bound, upper_bound = self.pathfinder.get_bounds()
        return all(lower_bound <= pos) and all(upper_bound >= pos)

    def safe_snap_point(self, pos: np.ndarray) -> np.ndarray:
        """
        Returns the 3D coordinates corresponding to a point belonging
        to the biggest navmesh island in the scenee and closest to pos.
        When that point returns NaN, computes a navigable point at increasing
        distances to it.
        """
        new_pos = self.pathfinder.snap_point(pos, self._largest_island_idx)
<<<<<<< HEAD
=======

        max_iter = 10
        offset_distance = 1.5
        distance_per_iter = 0.5
        num_sample_points = 1000

>>>>>>> e31de9b9
        regen_i = 0
        while np.isnan(new_pos[0]) and regen_i < 10:
            # Increase the search radius
            new_pos = self.pathfinder.get_random_navigable_point_near(
                pos,
<<<<<<< HEAD
                1.5 + regen_i * 0.5,
                1000,
                island_index=self._largest_island_idx,
            )
            regen_i += 1
=======
                offset_distance + regen_i * distance_per_iter,
                num_sample_points,
                island_index=self._largest_island_idx,
            )
            regen_i += 1

        assert not np.isnan(
            new_pos[0]
        ), "The snap position is NaN. Something failed sampling a snap point."

>>>>>>> e31de9b9
        return new_pos

    def _add_objs(
        self,
        ep_info: RearrangeEpisode,
        should_add_objects: bool,
        new_scene: bool,
    ) -> None:
        # Load clutter objects:
        rom = self.get_rigid_object_manager()
        obj_counts: Dict[str, int] = defaultdict(int)

        self._handle_to_object_id = {}
        self._receptacles = {}
        if should_add_objects:
            self._scene_obj_ids = []

        for i, (obj_handle, transform) in enumerate(ep_info.rigid_objs):
            if should_add_objects:
                template = None
                for obj_path in self._additional_object_paths:
                    template = osp.join(obj_path, obj_handle)
                    if osp.isfile(template):
                        break
                assert (
                    template is not None
                ), f"Could not find config file for object {obj_handle}"

                ro = rom.add_object_by_template_handle(template)
            else:
                ro = rom.get_object_by_id(self._scene_obj_ids[i])

            # The saved matrices need to be flipped when reloading.
            ro.transformation = mn.Matrix4(
                [[transform[j][i] for j in range(4)] for i in range(4)]
            )
            ro.angular_velocity = mn.Vector3.zero_init()
            ro.linear_velocity = mn.Vector3.zero_init()

            other_obj_handle = (
                obj_handle.split(".")[0] + f"_:{obj_counts[obj_handle]:04d}"
            )
            if self._kinematic_mode:
                ro.motion_type = habitat_sim.physics.MotionType.KINEMATIC
                ro.collidable = False

            if should_add_objects:
                self._scene_obj_ids.append(ro.object_id)
            rel_idx = self._scene_obj_ids.index(ro.object_id)
            self._handle_to_object_id[other_obj_handle] = rel_idx

            if other_obj_handle in self._handle_to_goal_name:
                ref_handle = self._handle_to_goal_name[other_obj_handle]
                self._handle_to_object_id[ref_handle] = rel_idx

            obj_counts[obj_handle] += 1

        if new_scene:
            all_receps = find_receptacles(self)
            for recep in all_receps:
                recep = cast(AABBReceptacle, recep)
                local_bounds = recep.bounds
                global_T = recep.get_global_transform(self)
                self._receptacles[recep.name] = mn.Range3D(
                    global_T.transform_point(local_bounds.min),
                    global_T.transform_point(local_bounds.max),
                )

            ao_mgr = self.get_articulated_object_manager()
            articulated_agent_art_handles = [
                articulated_agent.sim_obj.handle
                for articulated_agent in self.agents_mgr.articulated_agents_iter
            ]
            for aoi_handle in ao_mgr.get_object_handles():
                ao = ao_mgr.get_object_by_handle(aoi_handle)
                if (
                    self._kinematic_mode
                    and ao.handle not in articulated_agent_art_handles
                ):
                    ao.motion_type = habitat_sim.physics.MotionType.KINEMATIC
                self.art_objs.append(ao)

    def _create_obj_viz(self):
        """
        Adds a visualization of the goal for each of the target objects in the
        scene. This is the same as the target object, but is a render only
        object. This also places dots around the bounding box of the object to
        further distinguish the goal from the target object.
        """
        for marker_name, m in self._markers.items():
            m_T = m.get_current_transform()
            self.viz_ids[marker_name] = self.visualize_position(
                m_T.translation, self.viz_ids[marker_name]
            )

        rom = self.get_rigid_object_manager()
        obj_attr_mgr = self.get_object_template_manager()

        # Enable BB render for the debug render call.
        for obj_id in self._draw_bb_objs:
            self.set_object_bb_draw(True, obj_id)

        if self._debug_render_goal:
            for target_handle, transform in self._targets.items():
                # Visualize the goal of the object
                new_target_handle = (
                    target_handle.split("_:")[0] + ".object_config.json"
                )
                matching_templates = (
                    obj_attr_mgr.get_templates_by_handle_substring(
                        new_target_handle
                    )
                )
                ro = rom.add_object_by_template_handle(
                    list(matching_templates.keys())[0]
                )
                self.set_object_bb_draw(True, ro.object_id)
                ro.transformation = transform
                make_render_only(ro, self)
                bb = get_aabb(ro.object_id, self, True)
                bb_viz_name1 = target_handle + "_bb1"
                bb_viz_name2 = target_handle + "_bb2"
                viz_r = 0.01
                self.viz_ids[bb_viz_name1] = self.visualize_position(
                    bb.front_bottom_right, self.viz_ids[bb_viz_name1], viz_r
                )
                self.viz_ids[bb_viz_name2] = self.visualize_position(
                    bb.back_top_left, self.viz_ids[bb_viz_name2], viz_r
                )

                self._viz_objs[target_handle] = ro

    def capture_state(self, with_articulated_agent_js=False) -> Dict[str, Any]:
        """
        Record and return a dict of state info.

        :param with_articulated_agent_js: If true, state dict includes articulated_agent joint positions in addition.

        State info dict includes:
         - Robot transform
         - a list of ArticulatedObject transforms
         - a list of RigidObject transforms
         - a list of ArticulatedObject joint states
         - the object id of currently grasped object (or None)
         - (optionally) the articulated_agent's joint positions
        """
        # Don't need to capture any velocity information because this will
        # automatically be set to 0 in `set_state`.
        articulated_agent_T = [
            articulated_agent.sim_obj.transformation
            for articulated_agent in self.agents_mgr.articulated_agents_iter
        ]
        art_T = [ao.transformation for ao in self.art_objs]
        rom = self.get_rigid_object_manager()
        static_T = [
            rom.get_object_by_id(i).transformation for i in self._scene_obj_ids
        ]
        art_pos = [ao.joint_positions for ao in self.art_objs]

        articulated_agent_js = [
            articulated_agent.sim_obj.joint_positions
            for articulated_agent in self.agents_mgr.articulated_agents_iter
        ]

        ret = {
            "articulated_agent_T": articulated_agent_T,
            "art_T": art_T,
            "static_T": static_T,
            "art_pos": art_pos,
            "obj_hold": [
                grasp_mgr.snap_idx for grasp_mgr in self.agents_mgr.grasp_iter
            ],
        }
        if with_articulated_agent_js:
            ret["articulated_agent_js"] = articulated_agent_js
        return ret

    def set_state(self, state: Dict[str, Any], set_hold=False) -> None:
        """
        Sets the simulation state from a cached state info dict. See capture_state().

          :param set_hold: If true this will set the snapped object from the `state`.

          TODO: This should probably be True by default, but I am not sure the effect
          it will have.
        """
        rom = self.get_rigid_object_manager()

        if state["articulated_agent_T"] is not None:
            for articulated_agent_T, robot in zip(
                state["articulated_agent_T"],
                self.agents_mgr.articulated_agents_iter,
            ):
                robot.sim_obj.transformation = articulated_agent_T
                n_dof = len(robot.sim_obj.joint_forces)
                robot.sim_obj.joint_forces = np.zeros(n_dof)
                robot.sim_obj.joint_velocities = np.zeros(n_dof)

        if "articulated_agent_js" in state:
            for articulated_agent_js, robot in zip(
                state["articulated_agent_js"],
                self.agents_mgr.articulated_agents_iter,
            ):
                robot.sim_obj.joint_positions = articulated_agent_js

        for T, ao in zip(state["art_T"], self.art_objs):
            ao.transformation = T

        for T, i in zip(state["static_T"], self._scene_obj_ids):
            # reset object transform
            obj = rom.get_object_by_id(i)
            obj.transformation = T
            obj.linear_velocity = mn.Vector3()
            obj.angular_velocity = mn.Vector3()

        for p, ao in zip(state["art_pos"], self.art_objs):
            ao.joint_positions = p

        if set_hold:
            if state["obj_hold"] is not None:
                for obj_hold_state, grasp_mgr in zip(
                    state["obj_hold"], self.agents_mgr.grasp_iter
                ):
                    self.internal_step(-1)
                    grasp_mgr.snap_to_obj(obj_hold_state)
            else:
                for grasp_mgr in self.agents_mgr.grasp_iter:
                    grasp_mgr.desnap(True)

    def get_agent_state(self, agent_id: int = 0) -> habitat_sim.AgentState:
        articulated_agent = self.get_agent_data(agent_id).articulated_agent
        rotation = mn.Quaternion.rotation(
            mn.Rad(articulated_agent.base_rot) - mn.Rad(0 * np.pi / 2),
            mn.Vector3(0, 1, 0),
        )
        rot_offset = mn.Quaternion.rotation(
            mn.Rad(-np.pi / 2), mn.Vector3(0, 1, 0)
        )
        return AgentState(
            articulated_agent.base_pos,
            quat_from_magnum(articulated_agent.sim_obj.rotation * rot_offset),
        )

    def step(self, action: Union[str, int]) -> Observations:
        rom = self.get_rigid_object_manager()

        if self._debug_render:
            if self._debug_render_articulated_agent:
                self.agents_mgr.update_debug()
            rom = self.get_rigid_object_manager()
            self._try_acquire_context()

            # Disable BB drawing for observation render
            for obj_id in self._draw_bb_objs:
                self.set_object_bb_draw(False, obj_id)

            # Remove viz objects
            for obj in self._viz_objs.values():
                if obj is not None and rom.get_library_has_id(obj.object_id):
                    rom.remove_object_by_id(obj.object_id)
            self._viz_objs = {}

            # Remove all visualized positions
            add_back_viz_objs = {}
            for name, viz_id in self.viz_ids.items():
                if viz_id is None:
                    continue
                viz_obj = rom.get_object_by_id(viz_id)
                before_pos = viz_obj.translation
                rom.remove_object_by_id(viz_id)
                r = self._viz_handle_to_template[viz_id]
                add_back_viz_objs[name] = (before_pos, r)
            self.viz_ids = defaultdict(lambda: None)

        self.maybe_update_articulated_agent()

        if self._concur_render:
            self._prev_sim_obs = self.start_async_render()

            for _ in range(self.ac_freq_ratio):
                self.internal_step(-1, update_articulated_agent=False)

            t_start = time.time()
            self._prev_sim_obs = self.get_sensor_observations_async_finish()
            self.add_perf_timing(
                "get_sensor_observations_async_finish", t_start
            )

            obs = self._sensor_suite.get_observations(self._prev_sim_obs)
        else:
            for _ in range(self.ac_freq_ratio):
                self.internal_step(-1, update_articulated_agent=False)

            t_start = time.time()
            self._prev_sim_obs = self.get_sensor_observations()
            self.add_perf_timing("get_sensor_observations", t_start)

            obs = self._sensor_suite.get_observations(self._prev_sim_obs)

        if self._enable_gfx_replay_save:
            self.gfx_replay_manager.save_keyframe()

        if self._needs_markers:
            self._update_markers()

        # TODO: Make debug cameras more flexible
        if "third_rgb" in obs and self._debug_render:
            self._try_acquire_context()
            for k, (pos, r) in add_back_viz_objs.items():
                viz_id = self.viz_ids[k]

                self.viz_ids[k] = self.visualize_position(
                    pos, self.viz_ids[k], r=r
                )

            # Also render debug information
            self._create_obj_viz()

            debug_obs = self.get_sensor_observations()
            obs["third_rgb"] = debug_obs["third_rgb"][:, :, :3]

        return obs

    def maybe_update_articulated_agent(self):
        """
        Calls the update agents method on the articulated agent manager if the
        `update_articulated_agent` configuration is set to True. Among other
        things, this will set the articulated agent's sensors' positions to their new
        positions.
        """
        if self._update_articulated_agent:
            self.agents_mgr.update_agents()

    def visualize_position(
        self,
        position: np.ndarray,
        viz_id: Optional[int] = None,
        r: float = 0.05,
    ) -> int:
        """Adds the sphere object to the specified position for visualization purpose."""

        template_mgr = self.get_object_template_manager()
        rom = self.get_rigid_object_manager()
        viz_obj = None
        if viz_id is None:
            if r not in self._viz_templates:
                template = template_mgr.get_template_by_handle(
                    template_mgr.get_template_handles("sphere")[0]
                )
                template.scale = mn.Vector3(r, r, r)
                self._viz_templates[str(r)] = template_mgr.register_template(
                    template, "ball_new_viz_" + str(r)
                )
            viz_obj = rom.add_object_by_template_id(
                self._viz_templates[str(r)]
            )
            make_render_only(viz_obj, self)
            self._viz_handle_to_template[viz_obj.object_id] = r
        else:
            viz_obj = rom.get_object_by_id(viz_id)

        viz_obj.translation = mn.Vector3(*position)
        return viz_obj.object_id

    def internal_step(
        self, dt: Union[int, float], update_articulated_agent: bool = True
    ) -> None:
        """Step the world and update the articulated_agent.

        :param dt: Timestep by which to advance the world. Multiple physics substeps can be excecuted within a single timestep. -1 indicates a single physics substep.

        Never call sim.step_world directly or miss updating the articulated_agent.
        """
        # Optionally step physics and update the articulated_agent for benchmarking purposes
        if self._step_physics:
            t_start = time.time()
            self.step_world(dt)
            self.add_perf_timing("step_world", t_start)

    def get_targets(self) -> Tuple[np.ndarray, np.ndarray]:
        """Get a mapping of object ids to goal positions for rearrange targets.

        :return: ([idx: int], [goal_pos: list]) The index of the target object
          in self._scene_obj_ids and the 3D goal position, rotation is IGNORED.
          Note that goal_pos is the desired position of the object, not the
          starting position.
        """
        target_trans = self._get_target_trans()
        if len(target_trans) == 0:
            return np.array([]), np.array([])
        targ_idx, targ_trans = list(zip(*self._get_target_trans()))

        a, b = np.array(targ_idx), [
            np.array(x.translation) for x in targ_trans
        ]
        return a, np.array(b)

    def get_n_targets(self) -> int:
        """Get the number of rearrange targets."""
        return len(self.ep_info.targets)

    def get_target_objs_start(self) -> np.ndarray:
        """Get the initial positions of all objects targeted for rearrangement as a numpy array."""
        return self.target_start_pos

    def get_scene_pos(self) -> np.ndarray:
        """Get the positions of all clutter RigidObjects in the scene as a numpy array."""
        rom = self.get_rigid_object_manager()
        return np.array(
            [
                rom.get_object_by_id(idx).translation
                for idx in self._scene_obj_ids
            ]
        )

    def add_perf_timing(self, desc, t_start):
        self._extra_runtime_perf_stats[desc] = time.time() - t_start

    def get_runtime_perf_stats(self):
        names = self._backend_runtime_perf_stat_names
        values = super().get_runtime_perf_stat_values()
        stats_dict = dict(zip(names, values))

        for name, value in self._extra_runtime_perf_stats.items():
            stats_dict[name] = value
        # clear this dict so we don't accidentally collect these twice
        self._extra_runtime_perf_stats = {}

        return stats_dict<|MERGE_RESOLUTION|>--- conflicted
+++ resolved
@@ -542,27 +542,17 @@
         distances to it.
         """
         new_pos = self.pathfinder.snap_point(pos, self._largest_island_idx)
-<<<<<<< HEAD
-=======
-
+        
         max_iter = 10
         offset_distance = 1.5
         distance_per_iter = 0.5
         num_sample_points = 1000
 
->>>>>>> e31de9b9
         regen_i = 0
         while np.isnan(new_pos[0]) and regen_i < 10:
             # Increase the search radius
             new_pos = self.pathfinder.get_random_navigable_point_near(
                 pos,
-<<<<<<< HEAD
-                1.5 + regen_i * 0.5,
-                1000,
-                island_index=self._largest_island_idx,
-            )
-            regen_i += 1
-=======
                 offset_distance + regen_i * distance_per_iter,
                 num_sample_points,
                 island_index=self._largest_island_idx,
@@ -572,8 +562,6 @@
         assert not np.isnan(
             new_pos[0]
         ), "The snap position is NaN. Something failed sampling a snap point."
-
->>>>>>> e31de9b9
         return new_pos
 
     def _add_objs(
