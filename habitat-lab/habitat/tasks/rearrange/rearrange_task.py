#!/usr/bin/env python3

# Copyright (c) Meta Platforms, Inc. and its affiliates.
# This source code is licensed under the MIT license found in the
# LICENSE file in the root directory of this source tree.

import copy
import os.path as osp
from collections import OrderedDict
from typing import Any, Dict, List, Tuple, Union

import numpy as np
from gym import spaces

from habitat.core.dataset import Episode
from habitat.core.registry import registry
from habitat.core.simulator import Sensor, SensorSuite
from habitat.tasks.nav.nav import NavigationTask
from habitat.tasks.rearrange.rearrange_sim import RearrangeSim
from habitat.tasks.rearrange.utils import (
    CacheHelper,
    CollisionDetails,
    UsesArticulatedAgentInterface,
    rearrange_collision,
    rearrange_logger,
)


@registry.register_task(name="RearrangeEmptyTask-v0")
class RearrangeTask(NavigationTask):
    """
    Defines additional logic for valid collisions and gripping shared between
    all rearrangement tasks.
    """

    _cur_episode_step: int
    _articulated_agent_pos_start: Dict[str, Tuple[np.ndarray, float]]

    def _duplicate_sensor_suite(self, sensor_suite: SensorSuite) -> None:
        """
        Modifies the sensor suite in place to duplicate articulated agent specific sensors
        between the two articulated agents.
        """

        task_new_sensors: Dict[str, Sensor] = {}
        task_obs_spaces = OrderedDict()
        for agent_idx, agent_id in enumerate(self._sim.agents_mgr.agent_names):
            for sensor_name, sensor in sensor_suite.sensors.items():
                if isinstance(sensor, UsesArticulatedAgentInterface):
                    new_sensor = copy.copy(sensor)
                    new_sensor.agent_id = agent_idx
                    full_name = f"{agent_id}_{sensor_name}"
                    task_new_sensors[full_name] = new_sensor
                    task_obs_spaces[full_name] = new_sensor.observation_space
                else:
                    task_new_sensors[sensor_name] = sensor
                    task_obs_spaces[sensor_name] = sensor.observation_space

        sensor_suite.sensors = task_new_sensors
        sensor_suite.observation_spaces = spaces.Dict(spaces=task_obs_spaces)

    def __init__(
        self,
        *args,
        sim,
        dataset=None,
        should_place_articulated_agent=True,
        **kwargs,
    ) -> None:
        self.n_objs = len(dataset.episodes[0].targets)
<<<<<<< HEAD
        self.n_objs = np.max([self.n_objs, kwargs["config"].max_objects])
        print(f"Num objects: {self.n_objs}")
=======
        self.n_objs = np.max([self.n_objs, kwargs['config'].max_objects])
>>>>>>> e8341ec7
        super().__init__(sim=sim, dataset=dataset, **kwargs)
        self.is_gripper_closed = False
        self._sim: RearrangeSim = sim
        self._ignore_collisions: List[Any] = []
        self._desired_resting = np.array(self._config.desired_resting_position)
        self._sim_reset = True
        self._targ_idx: int = 0
        self._episode_id: str = ""
        self._cur_episode_step = 0
        self._should_place_articulated_agent = should_place_articulated_agent

        data_path = dataset.config.data_path.format(split=dataset.config.split)
        fname = data_path.split("/")[-1].split(".")[0]
        cache_path = osp.join(
            osp.dirname(data_path),
            f"{fname}_{self._config.type}_robot_start.pickle",
        )

        if self._config.should_save_to_cache or osp.exists(cache_path):
            self._articulated_agent_init_cache = CacheHelper(
                cache_path,
                def_val={},
                verbose=False,
            )
            self._articulated_agent_pos_start = (
                self._articulated_agent_init_cache.load()
            )
        else:
            self._articulated_agent_pos_start = None

        if len(self._sim.agents_mgr) > 1:
            # Duplicate sensors that handle articulated agents. One for each articulated agent.
            self._duplicate_sensor_suite(self.sensor_suite)

    def overwrite_sim_config(self, config: Any, episode: Episode) -> Any:
        return config

    @property
    def targ_idx(self):
        return self._targ_idx

    @property
    def abs_targ_idx(self):
        if self._targ_idx is None:
            return None
        return self._sim.get_targets()[0][self._targ_idx]

    @property
    def desired_resting(self):
        return self._desired_resting

    def set_args(self, **kwargs):
        raise NotImplementedError("Task cannot dynamically set arguments")

    def set_sim_reset(self, sim_reset):
        self._sim_reset = sim_reset

    def _get_cached_articulated_agent_start(self, agent_idx: int = 0):
        start_ident = self._get_ep_init_ident(agent_idx)
        if (
            self._articulated_agent_pos_start is None
            or start_ident not in self._articulated_agent_pos_start
            or self._config.force_regenerate
        ):
            return None
        else:
            return self._articulated_agent_pos_start[start_ident]

    def _get_ep_init_ident(self, agent_idx):
        return f"{self._episode_id}_{agent_idx}"

    def _cache_articulated_agent_start(self, cache_data, agent_idx: int = 0):
        if (
            self._articulated_agent_pos_start is not None
            and self._config.should_save_to_cache
        ):
            start_ident = self._get_ep_init_ident(agent_idx)
            self._articulated_agent_pos_start[start_ident] = cache_data
            self._articulated_agent_init_cache.save(
                self._articulated_agent_pos_start
            )

    def _set_articulated_agent_start(self, agent_idx: int) -> None:
        articulated_agent_start = self._get_cached_articulated_agent_start(
            agent_idx
        )
        if articulated_agent_start is None:
            (
                articulated_agent_pos,
                articulated_agent_rot,
            ) = self._sim.set_articulated_agent_base_to_random_point(
                agent_idx=agent_idx
            )
            self._cache_articulated_agent_start(
                (articulated_agent_pos, articulated_agent_rot), agent_idx
            )
        else:
            (
                articulated_agent_pos,
                articulated_agent_rot,
            ) = articulated_agent_start
        articulated_agent = self._sim.get_agent_data(
            agent_idx
        ).articulated_agent
        articulated_agent.base_pos = articulated_agent_pos
        articulated_agent.base_rot = articulated_agent_rot

    def reset(self, episode: Episode, fetch_observations: bool = True):
        self._episode_id = episode.episode_id
        self._ignore_collisions = []

        if self._sim_reset:
            self._sim.reset()
            for action_instance in self.actions.values():
                action_instance.reset(episode=episode, task=self)
            self._is_episode_active = True

            if self._should_place_articulated_agent:
                for agent_idx in range(self._sim.num_articulated_agents):
                    self._set_articulated_agent_start(agent_idx)

        self.prev_measures = self.measurements.get_metrics()
        self._targ_idx = 0
        self.coll_accum = CollisionDetails()
        self.prev_coll_accum = CollisionDetails()
        self.should_end = False
        self._done = False
        self._cur_episode_step = 0
        if fetch_observations:
            self._sim.maybe_update_articulated_agent()
            return self._get_observations(episode)
        else:
            return None

    def _get_observations(self, episode):
        obs = self._sim.get_sensor_observations()
        obs = self._sim._sensor_suite.get_observations(obs)

        task_obs = self.sensor_suite.get_observations(
            observations=obs, episode=episode, task=self
        )
        obs.update(task_obs)
        return obs

    def _is_violating_safe_drop(self, action_args):
        idxs, goal_pos = self._sim.get_targets()
        scene_pos = self._sim.get_scene_pos()
        target_pos = scene_pos[idxs]
        min_dist = np.min(
            np.linalg.norm(target_pos - goal_pos, ord=2, axis=-1)
        )
        return (
            self._sim.grasp_mgr.is_grasped
            and action_args.get("grip_action", None) is not None
            and action_args["grip_action"] < 0
            and min_dist < self._config.obj_succ_thresh
        )

    def step(self, action: Dict[str, Any], episode: Episode):
        action_args = action["action_args"]
        if self._config.enable_safe_drop and self._is_violating_safe_drop(
            action_args
        ):
            action_args["grip_action"] = None
        obs = super().step(action=action, episode=episode)

        self.prev_coll_accum = copy.copy(self.coll_accum)
        self._cur_episode_step += 1
        for grasp_mgr in self._sim.agents_mgr.grasp_iter:
            if (
                grasp_mgr.is_violating_hold_constraint()
                and self._config.constraint_violation_drops_object
            ):
                grasp_mgr.desnap(True)

        return obs

    def _check_episode_is_active(
        self,
        *args: Any,
        action: Union[int, Dict[str, Any]],
        episode: Episode,
        **kwargs: Any,
    ) -> bool:
        done = False
        if self.should_end:
            done = True

        # Check that none of the articulated agents are violating the hold constraint
        for grasp_mgr in self._sim.agents_mgr.grasp_iter:
            if (
                grasp_mgr.is_violating_hold_constraint()
                and self._config.constraint_violation_ends_episode
            ):
                done = True
                break

        if done:
            rearrange_logger.debug("-" * 10)
            rearrange_logger.debug("------ Episode Over --------")
            rearrange_logger.debug("-" * 10)

        return not done

    def get_coll_forces(self, articulated_agent_id):
        grasp_mgr = self._sim.get_agent_data(articulated_agent_id).grasp_mgr
        articulated_agent = self._sim.get_agent_data(
            articulated_agent_id
        ).articulated_agent
        snapped_obj = grasp_mgr.snap_idx
        articulated_agent_id = articulated_agent.sim_obj.object_id
        contact_points = self._sim.get_physics_contact_points()

        def get_max_force(contact_points, check_id):
            match_contacts = [
                x
                for x in contact_points
                if (check_id in [x.object_id_a, x.object_id_b])
                and (x.object_id_a != x.object_id_b)
            ]

            max_force = 0
            if len(match_contacts) > 0:
                max_force = max([abs(x.normal_force) for x in match_contacts])

            return max_force

        forces = [
            abs(x.normal_force)
            for x in contact_points
            if (
                x.object_id_a not in self._ignore_collisions
                and x.object_id_b not in self._ignore_collisions
            )
        ]
        max_force = max(forces) if len(forces) > 0 else 0

        max_obj_force = get_max_force(contact_points, snapped_obj)
        max_articulated_agent_force = get_max_force(
            contact_points, articulated_agent_id
        )
        return max_articulated_agent_force, max_obj_force, max_force

    def get_cur_collision_info(self, agent_idx) -> CollisionDetails:
        _, coll_details = rearrange_collision(
            self._sim, self._config.count_obj_collisions, agent_idx=agent_idx
        )
        return coll_details

    def get_n_targets(self) -> int:
        return self.n_objs

    @property
    def should_end(self) -> bool:
        return self._should_end

    @should_end.setter
    def should_end(self, new_val: bool):
        self._should_end = new_val
        ##
        # NB: _check_episode_is_active is called after step() but
        # before metrics are updated. Thus if should_end is set
        # by a metric, the episode will end on the _next_
        # step. This makes sure that the episode is ended
        # on the correct step.
        self._is_episode_active = (
            not self._should_end
        ) and self._is_episode_active
        if new_val:
            rearrange_logger.debug("-" * 40)
            rearrange_logger.debug(
                f"-----Episode {self._episode_id} requested to end after {self._cur_episode_step} steps.-----"
            )
            rearrange_logger.debug("-" * 40)<|MERGE_RESOLUTION|>--- conflicted
+++ resolved
@@ -68,12 +68,7 @@
         **kwargs,
     ) -> None:
         self.n_objs = len(dataset.episodes[0].targets)
-<<<<<<< HEAD
-        self.n_objs = np.max([self.n_objs, kwargs["config"].max_objects])
-        print(f"Num objects: {self.n_objs}")
-=======
         self.n_objs = np.max([self.n_objs, kwargs['config'].max_objects])
->>>>>>> e8341ec7
         super().__init__(sim=sim, dataset=dataset, **kwargs)
         self.is_gripper_closed = False
         self._sim: RearrangeSim = sim
