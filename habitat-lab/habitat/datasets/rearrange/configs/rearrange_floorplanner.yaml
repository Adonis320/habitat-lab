<<<<<<< HEAD
dataset_path: data/test_scene_dataset/floorplanner.scene_dataset_config.json
=======
---
dataset_path: "data/hab-fp-dataset-no-doors/hab-fp.scene_dataset_config.json"
>>>>>>> e446f6b4
additional_object_paths:
- data/objects/ycb/configs/
- data/objects/amazon_berkeley/configs/
- data/objects/google_object_dataset/configs/
scene_sets:
<<<<<<< HEAD
- name: any
  included_substrings:
  - '102815859'
  excluded_substrings: []
=======
  -
    name: "any"
    included_substrings:
      - "102344094"
    excluded_substrings: []

>>>>>>> e446f6b4
object_sets:
- name: seen_action_figure
  included_substrings:
  - Nickelodeon_Teenage_Mutant_Ninja_Turtles_Raphael
  - Nickelodeon_Teenage_Mutant_Ninja_Turtles_Michelangelo
  - Dino_3
  - Nintendo_Yoshi_Action_Figure
  - SpiderMan_Titan_Hero_12Inch_Action_Figure_oo1qph4wwiW
  - Nickelodeon_Teenage_Mutant_Ninja_Turtles_Leonardo
  - Teenage_Mutant_Ninja_Turtles_Rahzar_Action_Figure
  excluded_substrings: []
- name: seen_basket
  included_substrings:
  - Spritz_Easter_Basket_Plastic_Teal
  excluded_substrings: []
- name: seen_book
  included_substrings:
  - Eat_to_Live_The_Amazing_NutrientRich_Program_for_Fast_and_Sustained_Weight_Loss_Revised_Edition_Book
  - B01DN8TB5U
  excluded_substrings: []
- name: seen_bowl
  included_substrings:
  - Bradshaw_International_11642_7_Qt_MP_Plastic_Bowl
  - Footed_Bowl_Sand
  - Now_Designs_Bowl_Akita_Black
  - Threshold_Bead_Cereal_Bowl_White
  - Neat_Solutions_Character_Bib_2_pack
  - B075HWTX4Z
  excluded_substrings: []
- name: seen_candle_holder
  included_substrings:
  - B075HR7LD2
  - B075HX7JB2
  excluded_substrings: []
- name: seen_canister
  included_substrings:
  - B07MBFDKYY
  - B07M6PK8QN
  excluded_substrings: []
- name: seen_cup
  included_substrings:
  - Ecoforms_Cup_B4_SAN
  excluded_substrings: []
- name: seen_dishtowel
  included_substrings:
  - Tag_Dishtowel_Waffle_Gray_Checks_18_x_26
  - Tag_Dishtowel_Basket_Weave_Red_18_x_26
  - Cole_Hardware_Dishtowel_BlueWhite
  - Tag_Dishtowel_Green
  - Cole_Hardware_Dishtowel_Blue
  - Tag_Dishtowel_Dobby_Stripe_Blue_18_x_26
  excluded_substrings: []
- name: seen_hat
  included_substrings:
  - DPC_Handmade_Hat_Brown
  - Object_REmvBDJStub
  excluded_substrings: []
- name: seen_medicine_bottle
  included_substrings:
  - AllergenFree_JarroDophilus
  - Sleep_Optimizer
  - Organic_Whey_Protein_Unflavored
  - PhosphOmega
  - Organic_Whey_Protein_Vanilla
  - QHPomegranate
  - 5_HTP
  - Blackcurrant_Lutein
  - Bifidus_Balance_FOS
  - NattoMax
  - QAbsorb_CoQ10
  excluded_substrings:
  - QAbsorb_CoQ10_53iUqjWjW3O
- name: seen_mouse_pad
  included_substrings:
  - B06X6H2WF7
  - B06X3W3YQD
  excluded_substrings: []
- name: seen_pencil_case
  included_substrings:
  - Big_Dot_Aqua_Pencil_Case
  - Olive_Kids_Butterfly_Garden_Pencil_Case
  - Pinwheel_Pencil_Case
  excluded_substrings: []
- name: seen_plate
  included_substrings:
  - Threshold_Bistro_Ceramic_Dinner_Plate_Ruby_Ring
  excluded_substrings: []
- name: seen_shoe
  included_substrings:
  - Crazy_8
  - 11pro_SL_TRX_FG
  - ASICS_GELBlur33_20_GS_BlackWhiteSafety_Orange
  - TOP_TEN_HI
  - FYW_ALTERNATION
  - California_Navy_Tieks_Italian_Leather_Ballet_Flats
  - PureFlow_2_Color_RylPurHibiscusBlkSlvrWht_Size_50
  - TERREX_FAST_X_GTX
  - PureConnect_2_Color_FernNightlifeSilverBlack_Size_70_5w0BYsiogeV
  - ASICS_GELBlur33_20_GS_Flash_YellowHot_PunchSilver
  - Chelsea_lo_fl_rdheel_zAQrnhlEfw8
  - Sperry_TopSider_tNB9t6YBUf3
  - TZX_Runner
  - Crazy_Shadow_2
  - Sienna_Brown_Croc_Tieks_Patent_Leather_Crocodile_Print_Ballet_Flats
  - AMBERLIGHT_UP_W
  - TERREX_FAST_R
  - F10_TRX_TF_rH7tmKCdUJq
  - D_ROSE_773_II_hvInJwJ5HUD
  - Predator_LZ_TRX_FG
  - ASICS_GELChallenger_9_Royal_BlueWhiteBlack
  - ASICS_GELLinksmaster_WhiteSilverCarolina_Blue
  - ASICS_GELResolution_5_Flash_YellowBlackSilver
  - Santa_Cruz_Mens_umxTczr1Ygg
  - F5_TRX_FG
  - CLIMACOOL_BOAT_BREEZE_IE6CyqSaDwN
  - Cream_Tieks_Italian_Leather_Ballet_Flats
  - D_ROSE_773_II_Kqclsph05pE
  - Santa_Cruz_Mens_G7kQXK7cIky
  - REEF_ZENFUN
  - ClimaCool_Aerate_2_W_Wide
  - Starstruck_Tieks_Glittery_Gold_Italian_Leather_Ballet_Flats
  - ASICS_GELDirt_Dog_4_SunFlameBlack
  - Adrenaline_GTS_13_Color_WhtObsdianBlckOlmpcSlvr_Size_70
  excluded_substrings:
  - TOP_TEN_HI_60KlbRbdoJA
  - Crazy_Shadow_2_oW4Jd10HFFr
- name: seen_soap_dish
  included_substrings:
  - Threshold_Bamboo_Ceramic_Soap_Dish
  excluded_substrings: []
- name: seen_sponge
  included_substrings:
  - Big_O_Sponges_Assorted_Cellulose_12_pack
  excluded_substrings: []
- name: seen_stuffed_toy
  included_substrings:
  - Ortho_Forward_Facing_QCaor9ImJ2G
  - Sootheze_Toasty_Orca
  - Animal_Planet_Foam_2Headed_Dragon
  - Elephant
  - Ortho_Forward_Facing_3Q6J2oKJD92
  excluded_substrings:
  - Sootheze_Cold_Therapy_Elephant
- name: seen_sushi_mat
  included_substrings:
  - Sushi_Mat
  excluded_substrings: []
- name: seen_tape
  included_substrings:
  - 3M_Vinyl_Tape_Green_1_x_36_yd
  - Cole_Hardware_Antislip_Surfacing_Material_White
  - Cole_Hardware_Antislip_Surfacing_White_2_x_60
  - Shurtape_Gaffers_Tape_Silver_2_x_60_yd
  excluded_substrings: []
- name: seen_vase
  included_substrings:
  - B07JM1K8VH
  - B07B8W8FBV
  - B07HSJVP5C
  - B075HR7DM7
  - B078JJDPR2
  - B075HR7KY9
  - B07B8NVHX1
  - B07HSLG6WR
  - B075HXPFTG
  - B07B8PXTSY
  - B07JLBDT51
  - B075HR4ZDB
  excluded_substrings: []
- name: test_unseen_action_figure
  included_substrings:
  - Nintendo_Mario_Action_Figure
  - Dino_4
  - Dino_5
  - Playmates_Industrial_CoSplinter_Teenage_Mutant_Ninja_Turtle_Action_Figure
  - Playmates_nickelodeon_teenage_mutant_ninja_turtles_shredder
  - SpiderMan_Titan_Hero_12Inch_Action_Figure_5Hnn4mtkFsP
  excluded_substrings: []
- name: test_unseen_basket
  included_substrings:
  - RJ_Rabbit_Easter_Basket_Blue
  excluded_substrings: []
- name: test_unseen_book
  included_substrings:
  - B078GTTCCF
  excluded_substrings: []
- name: test_unseen_bowl
  included_substrings:
  - Cole_Hardware_Bowl_Scirocco_YellowBlue
  - B075HWDSDK
  - Sea_to_Summit_Xl_Bowl
  - Threshold_Porcelain_Serving_Bowl_Coupe_White
  - Calphalon_Kitchen_Essentials_12_Cast_Iron_Fry_Pan_Black
  excluded_substrings: []
- name: test_unseen_can
  included_substrings:
  - Don_Franciscos_Gourmet_Coffee_Medium_Decaf_100_Colombian_12_oz_340_g
  excluded_substrings: []
- name: test_unseen_can_opener
  included_substrings:
  - OXO_Soft_Works_Can_Opener_SnapLock
  excluded_substrings: []
- name: test_unseen_candle_holder
  included_substrings:
  - B075HXHKTZ
  excluded_substrings: []
- name: test_unseen_canister
  included_substrings:
  - B07MF1SFKD
  - B07M6PJ66Q
  excluded_substrings: []
- name: test_unseen_dishtowel
  included_substrings:
  - Tag_Dishtowel_18_x_26
  - Cole_Hardware_Dishtowel_Red
  - Cole_Hardware_Dishtowel_Multicolors
  - Cole_Hardware_Dishtowel_Stripe
  - Envision_Home_Dish_Drying_Mat_Red_6_x_18
  excluded_substrings: []
- name: test_unseen_hat
  included_substrings:
  - DPC_tropical_Trends_Hat
  excluded_substrings: []
- name: test_unseen_medicine_bottle
  included_substrings:
  - QAbsorb_CoQ10_53iUqjWjW3O
  - Folic_Acid
  - CoQ10_wSSVoxVppVD
  - Borage_GLA240Gamma_Tocopherol
  - Quercetin_500
  - Prostate_Optimizer
  - Theanine
  - Pet_Dophilus_powder
  - Perricone_MD_Health_Weight_Management_Supplements
  - Beta_Glucan
  excluded_substrings: []
- name: test_unseen_mouse_pad
  included_substrings:
  - B003QTD4Y6
  excluded_substrings: []
- name: test_unseen_pencil_case
  included_substrings:
  - Big_Dot_Pink_Pencil_Case
  - Olive_Kids_Robots_Pencil_Case
  - Olive_Kids_Paisley_Pencil_Case
  excluded_substrings: []
- name: test_unseen_plate
  included_substrings:
  - Threshold_Dinner_Plate_Square_Rim_White_Porcelain
  excluded_substrings: []
- name: test_unseen_scissors
  included_substrings:
  - Diamond_Visions_Scissors_Red
  excluded_substrings: []
- name: test_unseen_screwdriver
  included_substrings:
  - Craftsman_Grip_Screwdriver_Phillips_Cushion
  excluded_substrings: []
- name: test_unseen_shoe
  included_substrings:
  - TOP_TEN_HI_60KlbRbdoJA
  - Sperry_TopSider_pSUFPWQXPp3
  - Santa_Cruz_Mens_YmsMDkFf11Z
  - D_ROSE_45
  - PHEEHAN_RUN
  - PureConnect_2_Color_AnthrcteKnckoutPnkGrnGecko_Size_50
  - F10_TRX_FG_ssscuo9tGxb
  - ASICS_GELTour_Lyte_WhiteOrchidSilver
  - ASICS_GELAce_Pro_Pearl_WhitePink
  - Santa_Cruz_Mens_vnbiTDDt5xH
  - Copperhead_Snake_Tieks_Brown_Snake_Print_Ballet_Flats
  - REEF_BRAIDED_CUSHION
  - ASICS_GEL1140V_WhiteBlackSilver
  - Ravenna_4_Color_WhtOlyBluBlkShkOrngSlvRdO_Size_70
  - ASICS_GEL1140V_WhiteRoyalSilver
  - REEF_BANTU
  - Cascadia_8_Color_AquariusHibscsBearingSeaBlk_Size_50
  - PureCadence_2_Color_HiRskRedNghtlfeSlvrBlckWht_Size_70
  - ASICS_HyperRocketgirl_SP_5_WhiteMalibu_BlueBlack
  - ENFR_MID_ENFORCER
  - PureCadence_2_Color_TleBluLmePnchSlvMoodIndgWh_Size_50_EEzAfcBfHHO
  - FYW_DIVISION
  - Azure_Snake_Tieks_Leather_Snake_Print_Ballet_Flats
  - Colton_Wntr_Chukka_y4jO0I8JQFW
  - Crazy_Shadow_2_oW4Jd10HFFr
  - ASICS_GELLinksmaster_WhiteRasberryGunmetal
  - Adrenaline_GTS_13_Color_DrkDenimWhtBachlorBttnSlvr_Size_50_yfK40TNjq0V
  - PureConnect_2_Color_BlckBrllntBluNghtlfeAnthrct_Size_70
  - TROCHILUS_BOOST
  - Chelsea_BlkHeelPMP_DwxLtZNxLZZ
  - ASICS_GELLinksmaster_WhiteCoffeeSand
  - D_ROSE_ENGLEWOOD_II
  - Court_Attitude
  excluded_substrings: []
- name: test_unseen_spatula
  included_substrings:
  - OXO_Cookie_Spatula
  excluded_substrings: []
- name: test_unseen_stuffed_toy
  included_substrings:
  - Shark
  - Sootheze_Cold_Therapy_Elephant
  - Racoon
  - Squirrel
  - Ortho_Forward_Facing
  excluded_substrings:
  - Ortho_Forward_Facing_3Q6J2oKJD92
  - Ortho_Forward_Facing_CkAW6rL25xH
  - Ortho_Forward_Facing_QCaor9ImJ2G
- name: test_unseen_tape
  included_substrings:
  - 3M_Antislip_Surfacing_Light_Duty_White
  - Shurtape_Tape_Purple_CP28
  - Shurtape_30_Day_Removal_UV_Delct_15
  excluded_substrings: []
- name: test_unseen_vase
  included_substrings:
  - B07B8NZQ68
  - B078JMJC49
  - B078JGHZT3
  - B075HXJPW6
  - B078JMJC46
  - B075HWX46K
  - B075HXLWT5
  - B07JM6GHC8
  - B078JGYJTG
  - B07HSMVFMP
  - B075HWMC6S
  - B07B8VJBCL
  excluded_substrings: []
receptacle_sets:
<<<<<<< HEAD
- name: hab2
  included_object_substrings:
  - ''
  excluded_object_substrings: []
  included_receptacle_substrings:
  - receptacle_hall_shelf_lower
  - receptacle_hall_shelf_middle
  - receptacle_kitchen_counter_corner
  - receptacle_kitchen_counter_left
  - receptacle_kitchen_counter_middle
  - receptacle_kitchen_counter_right
  - receptacle_kitchen_island
  - receptacle_living_left_shelf_lower_left
  - receptacle_living_left_shelf_lower_middle_right
  - receptacle_living_left_shelf_lower_midle_left
  - receptacle_living_left_shelf_lower_right
  - receptacle_living_mantle
  - receptacle_living_right_shelf_lower_left
  - receptacle_living_right_shelf_lower_middle_right
  - receptacle_living_right_shelf_lower_midle_left
  - receptacle_living_right_shelf_lower_right
  - receptacle_living_table
  - receptacle_office_desk
  excluded_receptacle_substrings: []
=======
  -
    name: "hab2"
    included_object_substrings:
      - ""
    excluded_object_substrings: []
    included_receptacle_substrings:
      - receptacle_mesh_counter1
    excluded_receptacle_substrings: []

>>>>>>> e446f6b4
scene_sampler:
  type: subset
  params:
    scene_sets:
    - any
object_samplers:
- name: train_set
  type: category_balanced
  params:
    object_sets:
    - seen_action_figure
    - seen_basket
    - seen_book
    - seen_bowl
    - seen_candle_holder
    - seen_canister
    - seen_cup
    - seen_dishtowel
    - seen_hat
    - seen_medicine_bottle
    - seen_mouse_pad
    - seen_pencil_case
    - seen_plate
    - seen_shoe
    - seen_soap_dish
    - seen_sponge
    - seen_stuffed_toy
    - seen_sushi_mat
    - seen_tape
    - seen_vase
    receptacle_sets:
    - hab2
    num_samples:
    - 20
    - 20
    orientation_sampling: up
    nav_to_min_distance: 1.5
#- name: test_set
#  type: category_balanced
#  params:
#    object_sets:
#    - test_unseen_action_figure
#    - test_unseen_basket
#    - test_unseen_book
#    - test_unseen_bowl
#    - test_unseen_can
#    - test_unseen_can_opener
#    - test_unseen_candle_holder
#    - test_unseen_canister
#    - test_unseen_dishtowel
#    - test_unseen_hat
#    - test_unseen_medicine_bottle
#    - test_unseen_mouse_pad
#    - test_unseen_pencil_case
#    - test_unseen_plate
#    - test_unseen_scissors
#    - test_unseen_screwdriver
#    - test_unseen_shoe
#    - test_unseen_spatula
#    - test_unseen_stuffed_toy
#    - test_unseen_tape
#    - test_unseen_vase
#    - seen_action_figure
#    - seen_basket
#    - seen_book
#    - seen_bowl
#    - seen_candle_holder
#    - seen_canister
#    - seen_cup
#    - seen_dishtowel
#    - seen_hat
#    - seen_medicine_bottle
#    - seen_mouse_pad
#    - seen_pencil_case
#    - seen_plate
#    - seen_shoe
#    - seen_soap_dish
#    - seen_sponge
#    - seen_stuffed_toy
#    - seen_sushi_mat
#    - seen_tape
#    - seen_vase
#    receptacle_sets:
#    - hab2
#    num_samples:
#    - 20
#    - 20
#    orientation_sampling: up
#    nav_to_min_distance: 1.5
object_target_samplers:
- name: hab2
  type: uniform
  params:
    object_samplers:
    - train_set
    #- test_set
    receptacle_sets:
    - hab2
    num_samples:
    - 1
    - 1
    orientation_sampling: up
    nav_to_min_distance: 1.5<|MERGE_RESOLUTION|>--- conflicted
+++ resolved
@@ -1,27 +1,17 @@
-<<<<<<< HEAD
-dataset_path: data/test_scene_dataset/floorplanner.scene_dataset_config.json
-=======
 ---
-dataset_path: "data/hab-fp-dataset-no-doors/hab-fp.scene_dataset_config.json"
->>>>>>> e446f6b4
+dataset_path: "data/fp_mini_receptacles/fp_mini.scene_dataset_config.json"
 additional_object_paths:
 - data/objects/ycb/configs/
 - data/objects/amazon_berkeley/configs/
 - data/objects/google_object_dataset/configs/
 scene_sets:
-<<<<<<< HEAD
-- name: any
-  included_substrings:
-  - '102815859'
-  excluded_substrings: []
-=======
   -
     name: "any"
     included_substrings:
-      - "102344094"
-    excluded_substrings: []
+      - "102344049"
+    excluded_substrings:
+      - "NONE"
 
->>>>>>> e446f6b4
 object_sets:
 - name: seen_action_figure
   included_substrings:
@@ -353,42 +343,15 @@
   - B07B8VJBCL
   excluded_substrings: []
 receptacle_sets:
-<<<<<<< HEAD
-- name: hab2
-  included_object_substrings:
-  - ''
-  excluded_object_substrings: []
-  included_receptacle_substrings:
-  - receptacle_hall_shelf_lower
-  - receptacle_hall_shelf_middle
-  - receptacle_kitchen_counter_corner
-  - receptacle_kitchen_counter_left
-  - receptacle_kitchen_counter_middle
-  - receptacle_kitchen_counter_right
-  - receptacle_kitchen_island
-  - receptacle_living_left_shelf_lower_left
-  - receptacle_living_left_shelf_lower_middle_right
-  - receptacle_living_left_shelf_lower_midle_left
-  - receptacle_living_left_shelf_lower_right
-  - receptacle_living_mantle
-  - receptacle_living_right_shelf_lower_left
-  - receptacle_living_right_shelf_lower_middle_right
-  - receptacle_living_right_shelf_lower_midle_left
-  - receptacle_living_right_shelf_lower_right
-  - receptacle_living_table
-  - receptacle_office_desk
-  excluded_receptacle_substrings: []
-=======
   -
     name: "hab2"
     included_object_substrings:
       - ""
     excluded_object_substrings: []
     included_receptacle_substrings:
-      - receptacle_mesh_counter1
+      - ""
     excluded_receptacle_substrings: []
 
->>>>>>> e446f6b4
 scene_sampler:
   type: subset
   params:
