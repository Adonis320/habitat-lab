#!/usr/bin/env python3

# Copyright (c) Meta Platforms, Inc. and its affiliates.
# This source code is licensed under the MIT license found in the
# LICENSE file in the root directory of this source tree.
import abc
<<<<<<< HEAD
from typing import TYPE_CHECKING, Dict, Iterable, List, Optional, Union
=======
from dataclasses import dataclass
from typing import TYPE_CHECKING, Any, Dict, Iterable, List, Optional, Union
>>>>>>> 628063d3

import torch
from gym import spaces
from torch import nn as nn

from habitat.tasks.nav.nav import (
    ImageGoalSensor,
    IntegratedPointGoalGPSAndCompassSensor,
    PointGoalSensor,
)
from habitat_baselines.common.baseline_registry import baseline_registry
from habitat_baselines.rl.models.rnn_state_encoder import (
    build_rnn_state_encoder,
)
from habitat_baselines.rl.models.simple_cnn import SimpleCNN
from habitat_baselines.utils.common import (
    CategoricalNet,
    GaussianNet,
    get_num_actions,
)

if TYPE_CHECKING:
    from omegaconf import DictConfig


@dataclass
class PolicyAction:
    rnn_hidden_states: torch.Tensor
    actions: torch.Tensor
    values: Optional[torch.Tensor] = None
    action_log_probs: Optional[torch.Tensor] = None
    take_actions: Optional[torch.Tensor] = None
    policy_info: Optional[List[Dict[str, Any]]] = None
    should_inserts: Optional[torch.Tensor] = None

    def write_action(self, write_idx, write_action):
        self.actions[:, write_idx] = write_action

    @property
    def env_actions(self) -> torch.Tensor:
        if self.take_actions is None:
            return self.actions
        else:
            return self.take_actions


class Policy(abc.ABC):
    action_distribution: nn.Module

    def __init__(self):
        pass

    @property
    def should_load_agent_state(self):
        return True

    @property
    def num_recurrent_layers(self) -> int:
        return 0

    def forward(self, *x):
        raise NotImplementedError

<<<<<<< HEAD
    def get_policy_info(self, infos, dones) -> List[Dict[str, float]]:
=======
    def extract_policy_info(
        self, action_data: PolicyAction, infos, dones
    ) -> List[Dict[str, float]]:
>>>>>>> 628063d3
        """
        Gets the log information from the policy at the current time step.
        Currently only called during evaluation. The return list should be
        empty for no logging or a list of size equal to the number of
        environments.
        """

        return []

    def act(
        self,
        observations,
        rnn_hidden_states,
        prev_actions,
        masks,
        deterministic=False,
    ) -> PolicyAction:
        raise NotImplementedError

    @classmethod
    @abc.abstractmethod
    def from_config(cls, config, observation_space, action_space, **kwargs):
        pass


class NetPolicy(nn.Module, Policy):
    aux_loss_modules: nn.ModuleDict

    def __init__(
        self, net, action_space, policy_config=None, aux_loss_config=None
    ):
        super().__init__()
        self.net = net
        self.dim_actions = get_num_actions(action_space)
        self.action_distribution: Union[CategoricalNet, GaussianNet]

        if policy_config is None:
            self.action_distribution_type = "categorical"
        else:
            self.action_distribution_type = (
                policy_config.action_distribution_type
            )

        if self.action_distribution_type == "categorical":
            self.action_distribution = CategoricalNet(
                self.net.output_size, self.dim_actions
            )
        elif self.action_distribution_type == "gaussian":
            self.action_distribution = GaussianNet(
                self.net.output_size,
                self.dim_actions,
                policy_config.action_dist,
            )
        else:
            raise ValueError(
                f"Action distribution {self.action_distribution_type}"
                "not supported."
            )

        self.critic = CriticHead(self.net.output_size)

        self.aux_loss_modules = nn.ModuleDict()
        if aux_loss_config is None:
            return
        for aux_loss_name, cfg in aux_loss_config.items():
            aux_loss = baseline_registry.get_auxiliary_loss(aux_loss_name)

            self.aux_loss_modules[aux_loss_name] = aux_loss(
                action_space,
                self.net,
                **cfg,
            )

    @property
    def should_load_agent_state(self):
        return True

    @property
    def num_recurrent_layers(self) -> int:
        return self.net.num_recurrent_layers

    def forward(self, *x):
        raise NotImplementedError

    def act(
        self,
        observations,
        rnn_hidden_states,
        prev_actions,
        masks,
        deterministic=False,
    ):
        features, rnn_hidden_states, _ = self.net(
            observations, rnn_hidden_states, prev_actions, masks
        )
        distribution = self.action_distribution(features)
        value = self.critic(features)

        if deterministic:
            if self.action_distribution_type == "categorical":
                action = distribution.mode()
            elif self.action_distribution_type == "gaussian":
                action = distribution.mean
        else:
            action = distribution.sample()

        action_log_probs = distribution.log_probs(action)
        return PolicyAction(
            values=value,
            actions=value,
            action_log_probs=action_log_probs,
            rnn_hidden_states=rnn_hidden_states,
        )

    def get_value(self, observations, rnn_hidden_states, prev_actions, masks):
        features, _, _ = self.net(
            observations, rnn_hidden_states, prev_actions, masks
        )
        return self.critic(features)

    def evaluate_actions(
        self,
        observations,
        rnn_hidden_states,
        prev_actions,
        masks,
        action,
        rnn_build_seq_info: Dict[str, torch.Tensor],
    ):
        features, rnn_hidden_states, aux_loss_state = self.net(
            observations,
            rnn_hidden_states,
            prev_actions,
            masks,
            rnn_build_seq_info,
        )
        distribution = self.action_distribution(features)
        value = self.critic(features)

        action_log_probs = distribution.log_probs(action)
        distribution_entropy = distribution.entropy()

        batch = dict(
            observations=observations,
            rnn_hidden_states=rnn_hidden_states,
            prev_actions=prev_actions,
            masks=masks,
            action=action,
            rnn_build_seq_info=rnn_build_seq_info,
        )
        aux_loss_res = {
            k: v(aux_loss_state, batch)
            for k, v in self.aux_loss_modules.items()
        }

        return (
            value,
            action_log_probs,
            distribution_entropy,
            rnn_hidden_states,
            aux_loss_res,
        )

    @property
    def policy_components(self):
        return (self.net, self.critic, self.action_distribution)

    def policy_parameters(self) -> Iterable[torch.Tensor]:
        for c in self.policy_components:
            yield from c.parameters()

    def all_policy_tensors(self) -> Iterable[torch.Tensor]:
        yield from self.policy_parameters()
        for c in self.policy_components:
            yield from c.buffers()

    def aux_loss_parameters(self) -> Dict[str, Iterable[torch.Tensor]]:
        return {k: v.parameters() for k, v in self.aux_loss_modules.items()}

    @classmethod
    @abc.abstractmethod
    def from_config(cls, config, observation_space, action_space, **kwargs):
        pass


class CriticHead(nn.Module):
    def __init__(self, input_size):
        super().__init__()
        self.fc = nn.Linear(input_size, 1)
        nn.init.orthogonal_(self.fc.weight)
        nn.init.constant_(self.fc.bias, 0)

    def forward(self, x):
        return self.fc(x)


@baseline_registry.register_policy
class PointNavBaselinePolicy(NetPolicy):
    def __init__(
        self,
        observation_space: spaces.Dict,
        action_space,
        hidden_size: int = 512,
        aux_loss_config=None,
        **kwargs,
    ):
        super().__init__(
            PointNavBaselineNet(  # type: ignore
                observation_space=observation_space,
                hidden_size=hidden_size,
                **kwargs,
            ),
            action_space=action_space,
            aux_loss_config=aux_loss_config,
        )

    @classmethod
    def from_config(
        cls,
        config: "DictConfig",
        observation_space: spaces.Dict,
        action_space,
        **kwargs,
    ):
        return cls(
            observation_space=observation_space,
            action_space=action_space,
            hidden_size=config.habitat_baselines.rl.ppo.hidden_size,
            aux_loss_config=config.habitat_baselines.rl.auxiliary_losses,
        )


class Net(nn.Module, metaclass=abc.ABCMeta):
    @abc.abstractmethod
    def forward(self, observations, rnn_hidden_states, prev_actions, masks):
        pass

    @property
    @abc.abstractmethod
    def output_size(self):
        pass

    @property
    @abc.abstractmethod
    def num_recurrent_layers(self):
        pass

    @property
    @abc.abstractmethod
    def is_blind(self):
        pass

    @property
    @abc.abstractmethod
    def perception_embedding_size(self) -> int:
        pass


class PointNavBaselineNet(Net):
    r"""Network which passes the input image through CNN and concatenates
    goal vector with CNN's output and passes that through RNN.
    """

    def __init__(
        self,
        observation_space: spaces.Dict,
        hidden_size: int,
    ):
        super().__init__()

        if (
            IntegratedPointGoalGPSAndCompassSensor.cls_uuid
            in observation_space.spaces
        ):
            self._n_input_goal = observation_space.spaces[
                IntegratedPointGoalGPSAndCompassSensor.cls_uuid
            ].shape[0]
        elif PointGoalSensor.cls_uuid in observation_space.spaces:
            self._n_input_goal = observation_space.spaces[
                PointGoalSensor.cls_uuid
            ].shape[0]
        elif ImageGoalSensor.cls_uuid in observation_space.spaces:
            goal_observation_space = spaces.Dict(
                {"rgb": observation_space.spaces[ImageGoalSensor.cls_uuid]}
            )
            self.goal_visual_encoder = SimpleCNN(
                goal_observation_space, hidden_size
            )
            self._n_input_goal = hidden_size

        self._hidden_size = hidden_size

        self.visual_encoder = SimpleCNN(observation_space, hidden_size)

        self.state_encoder = build_rnn_state_encoder(
            (0 if self.is_blind else self._hidden_size) + self._n_input_goal,
            self._hidden_size,
        )

        self.train()

    @property
    def output_size(self):
        return self._hidden_size

    @property
    def is_blind(self):
        return self.visual_encoder.is_blind

    @property
    def num_recurrent_layers(self):
        return self.state_encoder.num_recurrent_layers

    @property
    def perception_embedding_size(self):
        return self._hidden_size

    def forward(
        self,
        observations,
        rnn_hidden_states,
        prev_actions,
        masks,
        rnn_build_seq_info: Optional[Dict[str, torch.Tensor]] = None,
    ):
        aux_loss_state = {}
        if IntegratedPointGoalGPSAndCompassSensor.cls_uuid in observations:
            target_encoding = observations[
                IntegratedPointGoalGPSAndCompassSensor.cls_uuid
            ]
        elif PointGoalSensor.cls_uuid in observations:
            target_encoding = observations[PointGoalSensor.cls_uuid]
        elif ImageGoalSensor.cls_uuid in observations:
            image_goal = observations[ImageGoalSensor.cls_uuid]
            target_encoding = self.goal_visual_encoder({"rgb": image_goal})

        x = [target_encoding]

        if not self.is_blind:
            perception_embed = self.visual_encoder(observations)
            x = [perception_embed] + x
            aux_loss_state["perception_embed"] = perception_embed

        x_out = torch.cat(x, dim=1)
        x_out, rnn_hidden_states = self.state_encoder(
            x_out, rnn_hidden_states, masks, rnn_build_seq_info
        )
        aux_loss_state["rnn_output"] = x_out

        return x_out, rnn_hidden_states, aux_loss_state<|MERGE_RESOLUTION|>--- conflicted
+++ resolved
@@ -4,12 +4,8 @@
 # This source code is licensed under the MIT license found in the
 # LICENSE file in the root directory of this source tree.
 import abc
-<<<<<<< HEAD
-from typing import TYPE_CHECKING, Dict, Iterable, List, Optional, Union
-=======
 from dataclasses import dataclass
 from typing import TYPE_CHECKING, Any, Dict, Iterable, List, Optional, Union
->>>>>>> 628063d3
 
 import torch
 from gym import spaces
@@ -73,13 +69,9 @@
     def forward(self, *x):
         raise NotImplementedError
 
-<<<<<<< HEAD
-    def get_policy_info(self, infos, dones) -> List[Dict[str, float]]:
-=======
     def extract_policy_info(
         self, action_data: PolicyAction, infos, dones
     ) -> List[Dict[str, float]]:
->>>>>>> 628063d3
         """
         Gets the log information from the policy at the current time step.
         Currently only called during evaluation. The return list should be
