--- conflicted
+++ resolved
@@ -495,18 +495,6 @@
             }
         )
 
-<<<<<<< HEAD
-    def step(self, **kwargs):
-        """
-        Updates the humanoid joints and transform kinematically, according to human_joints_trans.
-        human_joints_trans is an array of num_joints * 4 + 16 dimensions, where the last 16 dimensions
-        correspond to a flattened matrix transform and the first num_joints * 4 dimensions correspond to
-        quaternions representing the joint rotations.
-        """
-        new_pos_transform = kwargs["human_joints_trans"]
-        new_joints = new_pos_transform[:-16]
-        new_pos_transform = new_pos_transform[-16:]
-=======
     def step(self, human_joint_trans, **kwargs):
         r"""
         Updates the joint rotations and root transformation of the humanoid.
@@ -517,7 +505,6 @@
         """
         new_joints = human_joint_trans[:-16]
         new_pos_transform = human_joint_trans[-16:]
->>>>>>> 458ec002
 
         # When the array is all 0, this indicates we are not setting
         # the human joint
