--- conflicted
+++ resolved
@@ -7,7 +7,6 @@
 import gzip
 import json
 import os
-import pickle
 from typing import TYPE_CHECKING, Any, Dict, List, Optional
 
 from habitat.config import read_write
@@ -93,24 +92,11 @@
 
     def _load_from_file(self, fname: str, scenes_dir: str) -> None:
         """
-<<<<<<< HEAD
-        Load the data from a file into `self.episodes`. This can load `.pickle`
-        or `.json.gz` file formats.
-        """
-
-        if fname.endswith(".pickle"):
-            with open(fname, "rb") as f:
-                self.from_binary(pickle.load(f), scenes_dir=scenes_dir)
-        else:
-            with gzip.open(fname, "rt") as f:
-                self.from_json(f.read(), scenes_dir=scenes_dir)
-=======
         Load the data from a file into `self.episodes`.
         """
 
         with gzip.open(fname, "rt") as f:
             self.from_json(f.read(), scenes_dir=scenes_dir)
->>>>>>> 5dee9a77
 
     def __init__(self, config: Optional["DictConfig"] = None) -> None:
         self.episodes = []
