#!/usr/bin/env python3

# Copyright (c) Facebook, Inc. and its affiliates.
# This source code is licensed under the MIT license found in the
# LICENSE file in the root directory of this source tree.


import torch
from torch import Tensor
from torch import distributed as distrib
from torch import nn as nn
<<<<<<< HEAD


def welford_update(mean, var, count, new_mean, new_var, new_count):
    m_a = var * count
    m_b = new_var * new_count
    M2 = (
        m_a
        + m_b
        + (new_mean - mean).pow(2) * count * new_count / (count + new_count)
    )

    var = M2 / (count + new_count)
    mean = (count * mean + new_count * new_mean) / (count + new_count)

    return mean, var, count + new_count
=======
>>>>>>> f751182e


class RunningMeanAndVar(nn.Module):
    def __init__(self, n_channels: int, initial_count: float = 1.0) -> None:
        super().__init__()
        self.register_buffer("_mean", torch.zeros(1, n_channels, 1, 1))
        self.register_buffer("_var", torch.ones(1, n_channels, 1, 1))
        self.register_buffer("_count", torch.full((), initial_count))
        self._mean: torch.Tensor = self._mean
        self._var: torch.Tensor = self._var
        self._count: torch.Tensor = self._count

    def forward(self, x: Tensor) -> Tensor:
        if self.training:
            n = x.size(0)
<<<<<<< HEAD
=======
            # We will need to do reductions (mean) over the channel dimension,
            # so moving channels to the first dimension and then flattening
            # will make those faster.  Further, it makes things more numerically stable
            # for fp16 since it is done in a single reduction call instead of
            # multiple
>>>>>>> f751182e
            x_channels_first = (
                x.transpose(1, 0).contiguous().view(x.size(1), -1)
            )
            new_mean = x_channels_first.mean(-1, keepdim=True)
<<<<<<< HEAD
            new_count = torch.full_like(self._count, n).float()

            if distrib.is_initialized():
=======
            new_count = torch.full_like(self._count, n)

            if distrib.is_initialized():
                distrib.all_reduce(new_mean)
>>>>>>> f751182e
                distrib.all_reduce(new_count)
                new_mean /= distrib.get_world_size()

<<<<<<< HEAD
                new_mean = new_mean.float()
                distrib.all_reduce(new_mean)
                new_mean /= distrib.get_world_size()

            new_var = (
                (x_channels_first - new_mean.type_as(x))
                .pow(2)
                .mean(-1, keepdim=True)
                .float()
=======
            new_var = (
                (x_channels_first - new_mean).pow(2).mean(dim=-1, keepdim=True)
>>>>>>> f751182e
            )

            if distrib.is_initialized():
                distrib.all_reduce(new_var)
                new_var /= distrib.get_world_size()

<<<<<<< HEAD
            new_mean = new_mean.view(1, -1, 1, 1).float()
            new_var = new_var.view(1, -1, 1, 1)
=======
            new_mean = new_mean.view(1, -1, 1, 1)
            new_var = new_var.view(1, -1, 1, 1)

            m_a = self._var * (self._count)
            m_b = new_var * (new_count)
            M2 = (
                m_a
                + m_b
                + (new_mean - self._mean).pow(2)
                * self._count
                * new_count
                / (self._count + new_count)
            )
>>>>>>> f751182e

            self._mean, self._var, self._count = welford_update(
                self._mean,
                self._var,
                self._count,
                new_mean,
                new_var,
                new_count,
            )

<<<<<<< HEAD
        inv_stdev = torch.rsqrt(torch.clamp(self._var, min=1e-2)).type_as(x)
        return torch.addcmul(-self._mean.type_as(x) * inv_stdev, x, inv_stdev)
=======
            self._count += new_count

        inv_stdev = torch.rsqrt(
            torch.max(self._var, torch.full_like(self._var, 1e-2))
        )
        # This is the same as
        # (x - self._mean) * inv_stdev but is faster since it can
        # make use of addcmul and is more numerically stable in fp16
        return torch.addcmul(-self._mean * inv_stdev, x, inv_stdev)
>>>>>>> f751182e
<|MERGE_RESOLUTION|>--- conflicted
+++ resolved
@@ -9,7 +9,6 @@
 from torch import Tensor
 from torch import distributed as distrib
 from torch import nn as nn
-<<<<<<< HEAD
 
 
 def welford_update(mean, var, count, new_mean, new_var, new_count):
@@ -25,8 +24,6 @@
     mean = (count * mean + new_count * new_mean) / (count + new_count)
 
     return mean, var, count + new_count
-=======
->>>>>>> f751182e
 
 
 class RunningMeanAndVar(nn.Module):
@@ -42,32 +39,21 @@
     def forward(self, x: Tensor) -> Tensor:
         if self.training:
             n = x.size(0)
-<<<<<<< HEAD
-=======
             # We will need to do reductions (mean) over the channel dimension,
             # so moving channels to the first dimension and then flattening
             # will make those faster.  Further, it makes things more numerically stable
             # for fp16 since it is done in a single reduction call instead of
             # multiple
->>>>>>> f751182e
             x_channels_first = (
                 x.transpose(1, 0).contiguous().view(x.size(1), -1)
             )
             new_mean = x_channels_first.mean(-1, keepdim=True)
-<<<<<<< HEAD
             new_count = torch.full_like(self._count, n).float()
 
             if distrib.is_initialized():
-=======
-            new_count = torch.full_like(self._count, n)
-
-            if distrib.is_initialized():
-                distrib.all_reduce(new_mean)
->>>>>>> f751182e
                 distrib.all_reduce(new_count)
                 new_mean /= distrib.get_world_size()
 
-<<<<<<< HEAD
                 new_mean = new_mean.float()
                 distrib.all_reduce(new_mean)
                 new_mean /= distrib.get_world_size()
@@ -77,34 +63,14 @@
                 .pow(2)
                 .mean(-1, keepdim=True)
                 .float()
-=======
-            new_var = (
-                (x_channels_first - new_mean).pow(2).mean(dim=-1, keepdim=True)
->>>>>>> f751182e
             )
 
             if distrib.is_initialized():
                 distrib.all_reduce(new_var)
                 new_var /= distrib.get_world_size()
 
-<<<<<<< HEAD
-            new_mean = new_mean.view(1, -1, 1, 1).float()
-            new_var = new_var.view(1, -1, 1, 1)
-=======
             new_mean = new_mean.view(1, -1, 1, 1)
             new_var = new_var.view(1, -1, 1, 1)
-
-            m_a = self._var * (self._count)
-            m_b = new_var * (new_count)
-            M2 = (
-                m_a
-                + m_b
-                + (new_mean - self._mean).pow(2)
-                * self._count
-                * new_count
-                / (self._count + new_count)
-            )
->>>>>>> f751182e
 
             self._mean, self._var, self._count = welford_update(
                 self._mean,
@@ -115,17 +81,10 @@
                 new_count,
             )
 
-<<<<<<< HEAD
-        inv_stdev = torch.rsqrt(torch.clamp(self._var, min=1e-2)).type_as(x)
-        return torch.addcmul(-self._mean.type_as(x) * inv_stdev, x, inv_stdev)
-=======
-            self._count += new_count
-
-        inv_stdev = torch.rsqrt(
-            torch.max(self._var, torch.full_like(self._var, 1e-2))
-        )
+        inv_stdev = torch.rsqrt(torch.clamp(self._var, min=1e-2))
         # This is the same as
         # (x - self._mean) * inv_stdev but is faster since it can
         # make use of addcmul and is more numerically stable in fp16
-        return torch.addcmul(-self._mean * inv_stdev, x, inv_stdev)
->>>>>>> f751182e
+        return torch.addcmul(
+            (-self._mean * inv_stdev).type_as(x), x, inv_stdev.type_as(x)
+        )