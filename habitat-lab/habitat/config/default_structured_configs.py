#!/usr/bin/env python3

# Copyright (c) Meta Platforms, Inc. and its affiliates.
# This source code is licensed under the MIT license found in the
# LICENSE file in the root directory of this source tree.

from dataclasses import dataclass, field
from typing import Any, Dict, List, Optional

from hydra.core.config_store import ConfigStore
from omegaconf import II, MISSING

# __all__ is used for documentation. Only put in this list the configurations
# that have proper documentation for.
__all__ = [
    # HABITAT
    "HabitatConfig",
    # DATASET
    "DatasetConfig",
    # TASK
    "TaskConfig",
    # ENVIRONMENT
    "EnvironmentConfig",
    # NAVIGATION ACTIONS
    "StopActionConfig",
    "MoveForwardActionConfig",
    "TurnLeftActionConfig",
    "TurnLeftActionConfig",
    "TurnRightActionConfig",
    "LookUpActionConfig",
    "LookDownActionConfig",
    # NAVIGATION MEASURES
    "NumStepsMeasurementConfig",
    "DistanceToGoalMeasurementConfig",
    "SuccessMeasurementConfig",
    "SPLMeasurementConfig",
    "SoftSPLMeasurementConfig",
    "DistanceToGoalRewardMeasurementConfig",
    # NAVIGATION LAB SENSORS
    "ObjectGoalSensorConfig",
    "InstanceImageGoalSensorConfig",
    "InstanceImageGoalHFOVSensorConfig",
    "CompassSensorConfig",
    "GPSSensorConfig",
    "PointGoalWithGPSCompassSensorConfig",
    # REARRANGEMENT ACTIONS
    "EmptyActionConfig",
    "ArmActionConfig",
    "BaseVelocityActionConfig",
    "HumanoidJointActionConfig",
    "RearrangeStopActionConfig",
    "OracleNavActionConfig",
    # REARRANGEMENT LAB SENSORS
    "RelativeRestingPositionSensorConfig",
    "IsHoldingSensorConfig",
    "EEPositionSensorConfig",
    "JointSensorConfig",
    "HumanoidJointSensorConfig",
    "TargetStartSensorConfig",
    "GoalSensorConfig",
    "TargetStartGpsCompassSensorConfig",
    "TargetGoalGpsCompassSensorConfig",
    # REARRANGEMENT MEASUREMENTS
    "EndEffectorToRestDistanceMeasurementConfig",
    "RobotForceMeasurementConfig",
    "DoesWantTerminateMeasurementConfig",
    "ForceTerminateMeasurementConfig",
    "ObjectToGoalDistanceMeasurementConfig",
    "ObjAtGoalMeasurementConfig",
    "ArtObjAtDesiredStateMeasurementConfig",
    "RotDistToGoalMeasurementConfig",
    "CompositeStageGoalsMeasurementConfig",
    "NavToPosSuccMeasurementConfig",
    # REARRANGEMENT MEASUREMENTS TASK REWARDS AND MEASURES
    "RearrangePickSuccessMeasurementConfig",
    "RearrangePickRewardMeasurementConfig",
    "PlaceSuccessMeasurementConfig",
    "PlaceRewardMeasurementConfig",
    "ArtObjSuccessMeasurementConfig",
    "ArtObjRewardMeasurementConfig",
    "NavToObjSuccessMeasurementConfig",
    "NavToObjRewardMeasurementConfig",
    "CompositeSuccessMeasurementConfig",
    "CompositeRewardMeasurementConfig",
]


@dataclass
class HabitatBaseConfig:
    pass


@dataclass
class IteratorOptionsConfig(HabitatBaseConfig):
    cycle: bool = True
    shuffle: bool = True
    group_by_scene: bool = True
    num_episode_sample: int = -1
    max_scene_repeat_episodes: int = -1
    max_scene_repeat_steps: int = int(1e4)
    step_repetition_range: float = 0.2


@dataclass
class EnvironmentConfig(HabitatBaseConfig):
    r"""
    Some habitat environment configurations.

    :property max_episode_steps: The maximum number of environment steps before the episode ends.
    :property max_episode_seconds: The maximum number of wall-clock seconds before the episode ends.
    """
    max_episode_steps: int = 1000
    max_episode_seconds: int = 10000000
    iterator_options: IteratorOptionsConfig = IteratorOptionsConfig()


# -----------------------------------------------------------------------------
# # Actions
# -----------------------------------------------------------------------------
@dataclass
class ActionConfig(HabitatBaseConfig):
    type: str = MISSING
    agent_index: int = 0


@dataclass
class StopActionConfig(ActionConfig):
    r"""
    In Navigation tasks only, the stop action is a discrete action. When called, the Agent
    will request to stop the navigation task. Note that this action is needed to
    succeed in a Navigation task since the Success is determined by the Agent calling
    the stop action within range of the target.
    Note that this is different from the RearrangeStopActionConfig that works for
    Rearrangement tasks only instead of the Navigation tasks.
    """
    type: str = "StopAction"


@dataclass
class EmptyActionConfig(ActionConfig):
    r"""
    In Navigation tasks only, the pass action. The robot will do nothing.
    """
    type: str = "EmptyAction"


# -----------------------------------------------------------------------------
# # NAVIGATION actions
# -----------------------------------------------------------------------------
@dataclass
class MoveForwardActionConfig(ActionConfig):
    r"""
    In Navigation tasks only, this discrete action will move the robot forward by
    a fixed amount determined by the SimulatorConfig.forward_step_size amount.
    """
    type: str = "MoveForwardAction"


@dataclass
class TurnLeftActionConfig(ActionConfig):
    r"""
    In Navigation tasks only, this discrete action will rotate the robot to the left
    by a fixed amount determined by the SimulatorConfig.turn_angle amount.
    """
    type: str = "TurnLeftAction"


@dataclass
class TurnRightActionConfig(ActionConfig):
    r"""
    In Navigation tasks only, this discrete action will rotate the robot to the right
    by a fixed amount determined by the SimulatorConfig.turn_angle amount.
    """
    type: str = "TurnRightAction"


@dataclass
class LookUpActionConfig(ActionConfig):
    r"""
    In Navigation tasks only, this discrete action will rotate the robot's camera up
    by a fixed amount determined by the SimulatorConfig.tilt_angle amount.
    """
    type: str = "LookUpAction"


@dataclass
class LookDownActionConfig(ActionConfig):
    r"""
    In Navigation tasks only, this discrete action will rotate the robot's camera down
    by a fixed amount determined by the SimulatorConfig.tilt_angle amount.
    """
    type: str = "LookDownAction"


@dataclass
class TeleportActionConfig(ActionConfig):
    type: str = "TeleportAction"


@dataclass
class VelocityControlActionConfig(ActionConfig):
    type: str = "VelocityAction"
    # meters/sec
    lin_vel_range: List[float] = field(default_factory=lambda: [0.0, 0.25])
    # deg/sec
    ang_vel_range: List[float] = field(default_factory=lambda: [-10.0, 10.0])
    min_abs_lin_speed: float = 0.025  # meters/sec
    min_abs_ang_speed: float = 1.0  # # deg/sec
    time_step: float = 1.0  # seconds


# -----------------------------------------------------------------------------
# # REARRANGE actions
# -----------------------------------------------------------------------------
@dataclass
class ArmActionConfig(ActionConfig):
    r"""
    In Rearrangement tasks only, the action that will move the robot arm around. The action represents to delta angle (in radians) of each joint.

    :property grasp_thresh_dist: The grasp action will only work on the closest object if its distance to the end effector is smaller than this value. Only for `MagicGraspAction` grip_controller.
    :property grip_controller: Can either be None,  `MagicGraspAction` or `SuctionGraspAction`. If None, the arm will be unable to grip object. Magic grasp will grasp the object if the end effector is within grasp_thresh_dist of an object, with `SuctionGraspAction`, the object needs to be in contact with the end effector.
    """
    type: str = "ArmAction"
    arm_controller: str = "ArmRelPosAction"
    grip_controller: Optional[str] = None
    arm_joint_mask: Optional[List[int]] = None
    arm_joint_dimensionality: int = 7
    grasp_thresh_dist: float = 0.15
    disable_grip: bool = False
    delta_pos_limit: float = 0.0125
    ee_ctrl_lim: float = 0.015
    should_clip: bool = False
    render_ee_target: bool = False


@dataclass
class BaseVelocityActionConfig(ActionConfig):
    r"""
    In Rearrangement only. Corresponds to the base velocity. Contains two continuous actions, the first one controls forward and backward motion, the second the rotation.
    """
    type: str = "BaseVelAction"
    lin_speed: float = 10.0
    ang_speed: float = 10.0
    allow_dyn_slide: bool = True
    allow_back: bool = True


@dataclass
class HumanoidJointActionConfig(ActionConfig):
    r"""
    In Rearrangement only. Corresponds to actions to change the humanoid joints. Contains the parameter num_joints, indicating the joints that can be modified.
    """
    type: str = "HumanoidJointAction"
    num_joints: int = 17


@dataclass
class RearrangeStopActionConfig(ActionConfig):
    r"""
    In rearrangement tasks only, if the robot calls this action, the task will end.
    """
    type: str = "RearrangeStopAction"


@dataclass
class PddlApplyActionConfig(ActionConfig):
    type: str = "PddlApplyAction"


@dataclass
class OracleNavActionConfig(ActionConfig):
    """
    Rearrangement Only, Oracle navigation action.
    This action takes as input a discrete ID which refers to an object in the
    PDDL domain. The oracle navigation controller then computes the actions to
    navigate to that desired object.
    """

    type: str = "OracleNavAction"
    # Whether the motion is in the form of base_velocity or human_joints
    motion_control: str = "base_velocity"
    num_joints: int = 17
    turn_velocity: float = 1.0
    forward_velocity: float = 1.0
    turn_thresh: float = 0.1
    dist_thresh: float = 0.2
    lin_speed: float = 10.0
    ang_speed: float = 10.0
    allow_dyn_slide: bool = True
    allow_back: bool = True
    spawn_max_dist_to_obj: float = 2.0
    num_spawn_attempts: int = 200


# -----------------------------------------------------------------------------
# # EQA actions
# -----------------------------------------------------------------------------
@dataclass
class AnswerActionConfig(ActionConfig):
    type: str = "AnswerAction"


# -----------------------------------------------------------------------------
# # TASK_SENSORS
# -----------------------------------------------------------------------------
@dataclass
class LabSensorConfig(HabitatBaseConfig):
    type: str = MISSING


@dataclass
class PointGoalSensorConfig(LabSensorConfig):
    type: str = "PointGoalSensor"
    goal_format: str = "POLAR"
    dimensionality: int = 2


@dataclass
class PointGoalWithGPSCompassSensorConfig(PointGoalSensorConfig):
    """
    Indicates the position of the point goal in the frame of reference of the robot.
    """

    type: str = "PointGoalWithGPSCompassSensor"


@dataclass
class ObjectGoalSensorConfig(LabSensorConfig):
    r"""
    For Object Navigation tasks only. Generates a discrete observation containing
    the id of the goal object for the episode.

    :property goal_spec: A string that can take the value TASK_CATEGORY_ID or OBJECT_ID. If the value is TASK_CATEGORY_ID, then the observation will be the id of the `episode.object_category` attribute, if the value is OBJECT_ID, then the observation will be the id of the first goal object.
    :property goal_spec_max_val: If the `goal_spec` is OBJECT_ID, then `goal_spec_max_val` is the total number of different objects that can be goals. Note that this value must be greater than the largest episode goal category id.
    """
    type: str = "ObjectGoalSensor"
    goal_spec: str = "TASK_CATEGORY_ID"
    goal_spec_max_val: int = 50


@dataclass
class ImageGoalSensorConfig(LabSensorConfig):
    type: str = "ImageGoalSensor"


@dataclass
class InstanceImageGoalSensorConfig(LabSensorConfig):
    r"""
    Used only by the InstanceImageGoal Navigation task. The observation is a rendered
    image of the goal object within the scene.
    """
    type: str = "InstanceImageGoalSensor"


@dataclass
class InstanceImageGoalHFOVSensorConfig(LabSensorConfig):
    r"""
    Used only by the InstanceImageGoal Navigation task. The observation is a single
    float value corresponding to the Horizontal field of view (HFOV) in degrees of
    the image provided by the `InstanceImageGoalSensor`.
    """
    type: str = "InstanceImageGoalHFOVSensor"


@dataclass
class HeadingSensorConfig(LabSensorConfig):
    type: str = "HeadingSensor"


@dataclass
class CompassSensorConfig(LabSensorConfig):
    r"""
    For Navigation tasks only. The observation of the
    `EpisodicCompassSensor` is a single float value corresponding to
    the angle difference in radians between the current rotation of the robot and the
    start rotation of the robot along the vertical axis.
    """
    type: str = "CompassSensor"


@dataclass
class GPSSensorConfig(LabSensorConfig):
    r"""
    For Navigation tasks only. The observation of the EpisodicGPSSensor are two float values
    corresponding to the vector difference in the horizontal plane between the current position
    and the start position of the robot (in meters).
    """
    type: str = "GPSSensor"
    dimensionality: int = 2


@dataclass
class ProximitySensorConfig(LabSensorConfig):
    type: str = "ProximitySensor"
    max_detection_radius: float = 2.0


@dataclass
class JointSensorConfig(LabSensorConfig):
    r"""
    Rearrangement only. Returns the joint positions of the robot.
    """
    type: str = "JointSensor"
    dimensionality: int = 7


<<<<<<< HEAD
@attr.s(auto_attribs=True, slots=True)
class HumanoidJointSensorConfig(LabSensorConfig):
    r"""
    Rearrangement only. Returns the joint positions of the robot.
    """
    type: str = "HumanoidJointSensor"
    dimensionality: int = 17 * 4


@attr.s(auto_attribs=True, slots=True)
=======
@dataclass
>>>>>>> a9308676
class EEPositionSensorConfig(LabSensorConfig):
    r"""
    Rearrangement only. the cartesian coordinates (3 floats) of the arm's end effector in the frame of reference of the robot's base.
    """
    type: str = "EEPositionSensor"


@dataclass
class IsHoldingSensorConfig(LabSensorConfig):
    r"""
    Rearrangement only. A single float sensor with value 1.0 if the robot is grasping any object and 0.0 otherwise.
    """
    type: str = "IsHoldingSensor"


@dataclass
class RelativeRestingPositionSensorConfig(LabSensorConfig):
    r"""
    Rearrangement only. Sensor for the relative position of the end-effector's resting position, relative to the end-effector's current position.
    The three values correspond to the cartesian coordinates of the resting position in the frame of reference of the end effector.
    The desired resting position is determined by the habitat.task.desired_resting_position coordinates relative to the robot's base.
    """

    type: str = "RelativeRestingPositionSensor"


@dataclass
class JointVelocitySensorConfig(LabSensorConfig):
    type: str = "JointVelocitySensor"
    dimensionality: int = 7


@dataclass
class OracleNavigationActionSensorConfig(LabSensorConfig):
    type: str = "OracleNavigationActionSensor"


@dataclass
class RestingPositionSensorConfig(LabSensorConfig):
    type: str = "RestingPositionSensor"


@dataclass
class ArtJointSensorConfig(LabSensorConfig):
    type: str = "ArtJointSensor"


@dataclass
class NavGoalSensorConfig(LabSensorConfig):
    type: str = "NavGoalSensor"


@dataclass
class ArtJointSensorNoVelSensorConfig(LabSensorConfig):
    type: str = "ArtJointSensorNoVel"  # TODO: add "Sensor" suffix


@dataclass
class MarkerRelPosSensorConfig(LabSensorConfig):
    type: str = "MarkerRelPosSensor"


@dataclass
class TargetStartSensorConfig(LabSensorConfig):
    r"""
    Rearrangement only. Returns the relative position from end effector to a target object that needs to be picked up.
    """
    type: str = "TargetStartSensor"
    goal_format: str = "CARTESIAN"
    dimensionality: int = 3


@dataclass
class TargetCurrentSensorConfig(LabSensorConfig):
    type: str = "TargetCurrentSensor"
    goal_format: str = "CARTESIAN"
    dimensionality: int = 3


@dataclass
class GoalSensorConfig(LabSensorConfig):
    """
    Rearrangement only. Returns the relative position from end effector to a goal position in which the agent needs to place an object.
    """

    type: str = "GoalSensor"
    goal_format: str = "CARTESIAN"
    dimensionality: int = 3


@dataclass
class NavGoalPointGoalSensorConfig(LabSensorConfig):
    type: str = "NavGoalPointGoalSensor"


@dataclass
class GlobalPredicatesSensorConfig(LabSensorConfig):
    type: str = "GlobalPredicatesSensor"


@dataclass
class TargetStartGpsCompassSensorConfig(LabSensorConfig):
    r"""
    Rearrangement only. Returns the initial position of every object that needs to be rearranged in composite tasks, in 2D polar coordinates.
    """
    type: str = "TargetStartGpsCompassSensor"


@dataclass
class TargetGoalGpsCompassSensorConfig(LabSensorConfig):
    r"""
    Rearrangement only. Returns the desired goal position of every object that needs to be rearranged in composite tasks, in 2D polar coordinates.
    """
    type: str = "TargetGoalGpsCompassSensor"


@dataclass
class NavToSkillSensorConfig(LabSensorConfig):
    type: str = "NavToSkillSensor"
    num_skills: int = 8


@dataclass
class AbsTargetStartSensorConfig(LabSensorConfig):
    type: str = "AbsTargetStartSensor"
    goal_format: str = "CARTESIAN"
    dimensionality: int = 3


@dataclass
class AbsGoalSensorConfig(LabSensorConfig):
    type: str = "AbsGoalSensor"
    goal_format: str = "CARTESIAN"
    dimensionality: int = 3


@dataclass
class DistToNavGoalSensorConfig(LabSensorConfig):
    type: str = "DistToNavGoalSensor"


@dataclass
class LocalizationSensorConfig(LabSensorConfig):
    type: str = "LocalizationSensor"


@dataclass
class QuestionSensorConfig(LabSensorConfig):
    type: str = "QuestionSensor"


@dataclass
class InstructionSensorConfig(LabSensorConfig):
    type: str = "InstructionSensor"
    instruction_sensor_uuid: str = "instruction"


# -----------------------------------------------------------------------------
# Measurements
# -----------------------------------------------------------------------------
@dataclass
class MeasurementConfig(HabitatBaseConfig):
    type: str = MISSING


@dataclass
class SuccessMeasurementConfig(MeasurementConfig):
    r"""
    For Navigation tasks only, Measures 1.0 if the robot reached a success and 0 otherwise.
    A success is defined as calling the `StopAction` when the `DistanceToGoal`
    Measure is smaller than `success_distance`.

    :property success_distance: The minimal distance the robot must be to the goal for a success.
    """
    type: str = "Success"
    success_distance: float = 0.2


@dataclass
class SPLMeasurementConfig(MeasurementConfig):
    r"""
    For Navigation tasks only, Measures the SPL (Success weighted by Path Length)
    ref: On Evaluation of Embodied Agents - Anderson et. al
    https://arxiv.org/pdf/1807.06757.pdf
    Measure is always 0 except at success where it will be
    the ratio of the optimal distance from start to goal over the total distance
    traveled by the agent. Maximum value is 1.
    SPL = success * optimal_distance_to_goal / distance_traveled_so_far
    """
    type: str = "SPL"


@dataclass
class SoftSPLMeasurementConfig(MeasurementConfig):
    r"""
    For Navigation tasks only, Similar to SPL, but instead of a boolean,
    success is now calculated as 1 - (ratio of distance covered to target).
    SoftSPL = max(0, 1 - distance_to_goal / optimal_distance_to_goal) * optimal_distance_to_goal / distance_traveled_so_far
    """
    type: str = "SoftSPL"


@dataclass
class FogOfWarConfig:
    draw: bool = True
    visibility_dist: float = 5.0
    fov: int = 90


@dataclass
class TopDownMapMeasurementConfig(MeasurementConfig):
    type: str = "TopDownMap"
    max_episode_steps: int = (
        EnvironmentConfig().max_episode_steps
    )  # TODO : Use OmegaConf II()
    map_padding: int = 3
    map_resolution: int = 1024
    draw_source: bool = True
    draw_border: bool = True
    draw_shortest_path: bool = True
    draw_view_points: bool = True
    draw_goal_positions: bool = True
    # axes aligned bounding boxes
    draw_goal_aabbs: bool = True
    fog_of_war: FogOfWarConfig = FogOfWarConfig()


@dataclass
class CollisionsMeasurementConfig(MeasurementConfig):
    type: str = "Collisions"


@dataclass
class RobotForceMeasurementConfig(MeasurementConfig):
    r"""
    The amount of force in newton's applied by the robot. It computes both the instant and accumulated.
    """
    type: str = "RobotForce"
    min_force: float = 20.0


@dataclass
class ForceTerminateMeasurementConfig(MeasurementConfig):
    r"""
    If the force is greater than a certain threshold, this measure will be 1.0 and 0.0 otherwise.
    Note that if the measure is 1.0, the task will end as a result.

    :property max_accum_force: The threshold for the accumulated force. -1 is no threshold.
    :property max_instant_force: The threshold for the current, instant force. -1 is no threshold.
    """
    type: str = "ForceTerminate"
    max_accum_force: float = -1.0
    max_instant_force: float = -1.0


@dataclass
class RobotCollisionsMeasurementConfig(MeasurementConfig):
    type: str = "RobotCollisions"


@dataclass
class ObjectToGoalDistanceMeasurementConfig(MeasurementConfig):
    r"""
    In rearrangement only. The distance between the target object and the goal position for the object.
    """
    type: str = "ObjectToGoalDistance"


@dataclass
class EndEffectorToObjectDistanceMeasurementConfig(MeasurementConfig):
    type: str = "EndEffectorToObjectDistance"


@dataclass
class EndEffectorToRestDistanceMeasurementConfig(MeasurementConfig):
    """
    Rearrangement only. Distance between current end effector position
    and the resting position of the end effector. Requires that the
    RelativeRestingPositionSensor is attached to the agent.
    """

    type: str = "EndEffectorToRestDistance"


@dataclass
class EndEffectorToGoalDistanceMeasurementConfig(MeasurementConfig):
    type: str = "EndEffectorToGoalDistance"


@dataclass
class ArtObjAtDesiredStateMeasurementConfig(MeasurementConfig):
    r"""
    Rearrangement open/close container tasks only. Whether the articulated object (fridge or cabinet door) towards a desired state (open or closed) as defined by the task.
    """
    type: str = "ArtObjAtDesiredState"
    use_absolute_distance: bool = True
    success_dist_threshold: float = 0.05


@dataclass
class GfxReplayMeasureMeasurementConfig(MeasurementConfig):
    type: str = "GfxReplayMeasure"


@dataclass
class EndEffectorDistToMarkerMeasurementConfig(MeasurementConfig):
    type: str = "EndEffectorDistToMarker"


@dataclass
class ArtObjStateMeasurementConfig(MeasurementConfig):
    type: str = "ArtObjState"


@dataclass
class ArtObjSuccessMeasurementConfig(MeasurementConfig):
    r"""
    Rearrangement open/close container tasks only. Requires art_obj_at_desired_state. Is 1.0 if the articulated object is in desired state and the end effector is within rest_dist_threshold of the resting position. If must_call_stop is True, the robot must also call the rearrange_stop action.
    """
    type: str = "ArtObjSuccess"
    rest_dist_threshold: float = 0.15
    must_call_stop: bool = True


@dataclass
class ArtObjRewardMeasurementConfig(MeasurementConfig):
    r"""
    Rearrangement open/close container tasks only. Requires art_obj_at_desired_state.

    :property dist_reward: At each step, the measure adds dist_reward times the distance the end effector moved towards the articulated object.
    :property wrong_grasp_end: If true, the task will end if the robot picks the wrong articulated object.
    :property wrong_grasp_pen: The penalty for picking the wrong articulated object.
    :property art_dist_reward: At each step, increments the reward by the amount the articulated moved in the correct direction.
    :property art_at_desired_state_reward: The reward for putting the articulated object in the right state.
    :property grasp_reward: The reward for grasping the correct articulated object.
    """
    type: str = "ArtObjReward"
    dist_reward: float = 1.0
    wrong_grasp_end: bool = False
    wrong_grasp_pen: float = 5.0
    art_dist_reward: float = 10.0
    ee_dist_reward: float = 10.0
    marker_dist_reward: float = 0.0
    art_at_desired_state_reward: float = 5.0
    grasp_reward: float = 0.0
    # General Rearrange Reward config
    constraint_violate_pen: float = 10.0
    force_pen: float = 0.0
    max_force_pen: float = 1.0
    force_end_pen: float = 10.0


@dataclass
class RotDistToGoalMeasurementConfig(MeasurementConfig):
    r"""
    Rearrangement Navigation task only. The angle between the forward direction of the agent and the direction to the goal location.
    """
    type: str = "RotDistToGoal"


@dataclass
class DistToGoalMeasurementConfig(MeasurementConfig):
    type: str = "DistToGoal"


@dataclass
class BadCalledTerminateMeasurementConfig(MeasurementConfig):
    type: str = "BadCalledTerminate"
    bad_term_pen: float = 0.0
    decay_bad_term: bool = False


@dataclass
class NavToPosSuccMeasurementConfig(MeasurementConfig):
    r"""
    Rearrangement Navigation task only. The value is 1.0 if the robot is within success_distance of the goal position.
    """
    type: str = "NavToPosSucc"
    success_distance: float = 1.5


@dataclass
class NavToObjRewardMeasurementConfig(MeasurementConfig):
    r"""
    Rearrangement Navigation task only. The reward for rearrangement navigation.

    :property dist_reward: At each step, the measure adds dist_reward times the distance the robot's base moved towards the goal position.
    :property should_reward_turn: If true, the robot receives a reward for turning towards the target position.
    :property angle_dist_reward: The reward multiplier for the robot turning towards the goal position.
    """
    type: str = "NavToObjReward"
    # reward the agent for facing the object?
    should_reward_turn: bool = True
    # what distance do we start giving the reward for facing the object?
    turn_reward_dist: float = 3.0
    # multiplier on the angle distance to the goal.
    angle_dist_reward: float = 1.0
    dist_reward: float = 1.0
    constraint_violate_pen: float = 1.0
    force_pen: float = 0.0001
    max_force_pen: float = 0.01
    force_end_pen: float = 1.0


@dataclass
class NavToObjSuccessMeasurementConfig(MeasurementConfig):
    r"""
    Rearrangement Navigation only. Takes the value 1.0 when the Robot successfully navigated to the target object. Depends on nav_to_pos_succ.

    :property must_look_at_targ: If true, the robot must be facing the correct object in addition to being close to it.
    :property must_call_stop: If true, the robot must in addition, call the rearrange_stop action for this measure to be a success.
    :property success_angle_dist: When the robot must look at the target, this is the maximum angle in radians the robot can have when facing the object.
    """
    type: str = "NavToObjSuccess"
    must_look_at_targ: bool = True
    must_call_stop: bool = True
    # distance in radians.
    success_angle_dist: float = 0.261799


@dataclass
class RearrangeReachRewardMeasurementConfig(MeasurementConfig):
    type: str = "RearrangeReachReward"
    scale: float = 1.0
    diff_reward: bool = True
    sparse_reward: bool = False


@dataclass
class RearrangeReachSuccessMeasurementConfig(MeasurementConfig):
    type: str = "RearrangeReachSuccess"
    succ_thresh: float = 0.2


@dataclass
class NumStepsMeasurementConfig(MeasurementConfig):
    r"""
    In both Navigation and Rearrangement tasks, counts the number of steps since
    the start of the episode.
    """
    type: str = "NumStepsMeasure"


@dataclass
class DidPickObjectMeasurementConfig(MeasurementConfig):
    type: str = "DidPickObjectMeasure"


@dataclass
class DidViolateHoldConstraintMeasurementConfig(MeasurementConfig):
    type: str = "DidViolateHoldConstraintMeasure"


@dataclass
class MoveObjectsRewardMeasurementConfig(MeasurementConfig):
    type: str = "MoveObjectsReward"
    pick_reward: float = 1.0
    success_dist: float = 0.15
    single_rearrange_reward: float = 1.0
    dist_reward: float = 1.0
    constraint_violate_pen: float = 10.0
    force_pen: float = 0.001
    max_force_pen: float = 1.0
    force_end_pen: float = 10.0


@dataclass
class RearrangePickRewardMeasurementConfig(MeasurementConfig):
    r"""
    Rearrangement Only. Requires the end_effector_sensor lab sensor. The reward for the pick task.

    :property dist_reward: At each step, the measure adds dist_reward times the distance the end effector moved towards the target.
    :property pick_reward: If the robot picks the target object, it receives pick_reward reward.
    :property drop_pen: The penalty for dropping the object.
    :property wrong_pick_pen: The penalty for picking the wrong object.
    :property force_pen: At each step, adds a penalty of force_pen times the current force on the robot.
    :property drop_obj_should_end: If true, the task will end if the robot drops the object.
    :property wrong_pick_should_end: If true, the task will end if the robot picks the wrong object.
    """
    type: str = "RearrangePickReward"
    dist_reward: float = 2.0
    pick_reward: float = 2.0
    constraint_violate_pen: float = 1.0
    drop_pen: float = 0.5
    wrong_pick_pen: float = 0.5
    force_pen: float = 0.0001
    max_force_pen: float = 0.01
    force_end_pen: float = 1.0
    use_diff: bool = True
    drop_obj_should_end: bool = True
    wrong_pick_should_end: bool = True


@dataclass
class RearrangePickSuccessMeasurementConfig(MeasurementConfig):
    r"""
    Rearrangement Only. Requires the end_effector_sensor lab sensor. 1.0 if the robot picked the target object.
    """
    type: str = "RearrangePickSuccess"
    ee_resting_success_threshold: float = 0.15


@dataclass
class ObjAtGoalMeasurementConfig(MeasurementConfig):
    r"""
    The measure is a dictionary of target indexes to float. The values are 1 if the object is within succ_thresh of the goal position for that object.

    :property succ_thresh: The threshold distance below which an object is considered at the goal location.
    """
    type: str = "ObjAtGoal"
    succ_thresh: float = 0.15


@dataclass
class PlaceRewardMeasurementConfig(MeasurementConfig):
    r"""
    Rearrangement Only. Requires the end_effector_sensor lab sensor. The reward for the place task.

    :property dist_reward: At each step, the measure adds dist_reward times the distance the end effector moved towards the target.
    :property place_reward: If the robot placed the target object correctly, it receives place_reward reward.
    :property drop_pen: The penalty for dropping the object.
    :property force_pen: At each step, adds a penalty of force_pen times the current force on the robot.
    :property wrong_drop_should_end: If true, the task will end if the robot drops the object.
    """
    type: str = "PlaceReward"
    dist_reward: float = 2.0
    place_reward: float = 5.0
    drop_pen: float = 0.0
    use_diff: bool = True
    use_ee_dist: bool = False
    wrong_drop_should_end: bool = True
    constraint_violate_pen: float = 0.0
    force_pen: float = 0.0001
    max_force_pen: float = 0.0
    force_end_pen: float = 1.0
    min_dist_to_goal: float = 0.15


@dataclass
class PlaceSuccessMeasurementConfig(MeasurementConfig):
    r"""
    Rearrangement Only. Requires the end_effector_sensor lab sensor. 1.0 if the robot placed the target object on the goal position and has its end effector within ee_resting_success_threshold of its resting position.
    """
    type: str = "PlaceSuccess"
    ee_resting_success_threshold: float = 0.15


@dataclass
class CompositeNodeIdxMeasurementConfig(MeasurementConfig):
    type: str = "CompositeNodeIdx"


@dataclass
class CompositeStageGoalsMeasurementConfig(MeasurementConfig):
    r"""
    Composite Rearrangement only. 1.0 if the agent complete a particular stage defined in `stage_goals` and 0.0 otherwise. Stage goals are specified in the `pddl` task description.
    """
    type: str = "CompositeStageGoals"


@dataclass
class CompositeSuccessMeasurementConfig(MeasurementConfig):
    r"""
    Composite rearrangement tasks only (rearrange, set_table, tidy_house). It uses a goal pddl expression to validate the success.

    :property must_call_stop: If true, the robot must in addition, call the rearrange_stop action for this measure to be a success.
    """
    type: str = "CompositeSuccess"
    must_call_stop: bool = True


@dataclass
class CompositeRewardMeasurementConfig(MeasurementConfig):
    type: str = "CompositeReward"
    must_call_stop: bool = True
    success_reward: float = 10.0


@dataclass
class DoesWantTerminateMeasurementConfig(MeasurementConfig):
    r"""
    Rearrangement Only. Measures 1 if the agent has called the stop action and 0 otherwise.
    """
    type: str = "DoesWantTerminate"


@dataclass
class CorrectAnswerMeasurementConfig(MeasurementConfig):
    type: str = "CorrectAnswer"


@dataclass
class EpisodeInfoMeasurementConfig(MeasurementConfig):
    type: str = "EpisodeInfo"


@dataclass
class DistanceToGoalMeasurementConfig(MeasurementConfig):
    r"""
    In Navigation tasks only, measures the geodesic distance to the goal.

    :property distance_to: If 'POINT' measures the distance to the closest episode goal. If 'VIEW_POINTS' measures the distance to the episode's goal's viewpoint.
    """
    type: str = "DistanceToGoal"
    distance_to: str = "POINT"


@dataclass
class DistanceToGoalRewardMeasurementConfig(MeasurementConfig):
    r"""
    In Navigation tasks only, measures a reward based on the distance towards the goal.
    The reward is `- (new_distance - previous_distance)` i.e. the
    decrease of distance to the goal.
    """
    type: str = "DistanceToGoalReward"


@dataclass
class AnswerAccuracyMeasurementConfig(MeasurementConfig):
    type: str = "AnswerAccuracy"


@dataclass
class TaskConfig(HabitatBaseConfig):
    r"""
    The definition of the task in Habitat.

    :property type: The registered task that will be used. For example : `InstanceImageNav-v1` or `ObjectNav-v1`
    :property reward_measure: The name of the Measurement that will correspond to the reward of the robot. This value must be a key present in the dictionary of Measurements in the habitat configuration. For example, `distance_to_goal_reward` for navigation or `place_reward` for the rearrangement place task.
    :property success_measure: The name of the Measurement that will correspond to the success criteria of the robot. This value must be a key present in the dictionary of Measurements in the habitat configuration. If the measurement has a non-zero value, the episode is considered a success.
    :property end_on_success: If True, the episode will end when the success measure indicates success. Otherwise the episode will go on (this is useful when doing hierarchical learning and the robot has to explicitly decide when to change policies)
    :property task_spec: When doing the `RearrangeCompositeTask-v0` only, will look for a pddl plan of that name to determine the sequence of tasks that need to be completed. The format of the pddl plans files is undocumented.
    :property task_spec_base_path:  When doing the `RearrangeCompositeTask-v0` only, the relative path where the task_spec file will be searched.
    :property spawn_max_dists_to_obj: For `RearrangePickTask-v0` task only. Controls the maximum distance the robot can be spawned from the target object.
    :property base_angle_noise: For Rearrangement tasks only. Controls the standard deviation of the random normal noise applied to the base's rotation angle at the start of an episode.
    :property base_noise: For Rearrangement tasks only. Controls the standard deviation of the random normal noise applied to the base's position at the start of an episode.

    There are many different Tasks determined by the `habitat.task.type` config:

    -   Point navigation : `Nav-0`
    -   Image navigation : `Nav-0`
    -   Instance image navigation:`InstanceImageNav-v1`
    -   Object navigation : `ObjectNav-v1`
    -   Rearrangement close drawer: `RearrangeCloseDrawerTask-v0`
    -   Rearrangement open drawer: `RearrangeOpenDrawerTask-v0`
    -   Rearrangement close fridge : `RearrangeCloseFridgeTask-v0`
    -   Rearrangement open fridge : `RearrangeOpenFridgeTask-v0`
    -   Rearrangement navigate to object : `NavToObjTask-v0`
    -   Rearrangement pick : `RearrangePickTask-v0`
    -   Rearrangement place : `RearrangePlaceTask-v0`
    -   Rearrangement do nothing : `RearrangeEmptyTask-v0`
    -   Rearrangement reach : `RearrangeReachTask-v0`
    -   Rearrangement composite tasks : `RearrangeCompositeTask-v0`
    """
    reward_measure: Optional[str] = None
    success_measure: Optional[str] = None
    success_reward: float = 2.5
    slack_reward: float = -0.01
    end_on_success: bool = False
    # NAVIGATION task
    type: str = "Nav-v0"
    # Temporary structure for sensors
    lab_sensors: Dict[str, LabSensorConfig] = field(default_factory=dict)
    measurements: Dict[str, MeasurementConfig] = field(default_factory=dict)
    goal_sensor_uuid: str = "pointgoal"
    # REARRANGE task
    count_obj_collisions: bool = True
    settle_steps: int = 5
    constraint_violation_ends_episode: bool = True
    constraint_violation_drops_object: bool = False
    # Forced to regenerate the starts even if they are already cached
    force_regenerate: bool = False
    # Saves the generated starts to a cache if they are not already generated
    should_save_to_cache: bool = False
    object_in_hand_sample_prob: float = 0.167
    min_start_distance: float = 3.0
    gfx_replay_dir = "data/replays"
    render_target: bool = True
    # Spawn parameters
    physics_stability_steps: int = 1
    num_spawn_attempts: int = 200
    spawn_max_dist_to_obj: float = 2.0
    base_angle_noise: float = 0.523599
    # EE sample parameters
    ee_sample_factor: float = 0.2
    ee_exclude_region: float = 0.0
    base_noise: float = 0.05
    spawn_region_scale: float = 0.2
    joint_max_impulse: float = -1.0
    desired_resting_position: List[float] = field(
        default_factory=lambda: [0.5, 0.0, 1.0]
    )
    use_marker_t: bool = True
    cache_robot_init: bool = False
    success_state: float = 0.0
    # Measurements for composite tasks.
    should_enforce_target_within_reach: bool = False
    # COMPOSITE task CONFIG
    task_spec_base_path: str = "habitat/task/rearrange/pddl/"
    task_spec: str = ""
    # PDDL domain params
    pddl_domain_def: str = "replica_cad"
    obj_succ_thresh: float = 0.3
    # Disable drop except for when the object is at its goal.
    enable_safe_drop: bool = False
    art_succ_thresh: float = 0.15
    robot_at_thresh: float = 2.0
    filter_nav_to_tasks: List = field(default_factory=list)
    actions: Dict[str, ActionConfig] = MISSING


@dataclass
class SimulatorSensorConfig(HabitatBaseConfig):
    type: str = MISSING
    height: int = 480
    width: int = 640
    position: List[float] = field(default_factory=lambda: [0.0, 1.25, 0.0])
    # Euler's angles:
    orientation: List[float] = field(default_factory=lambda: [0.0, 0.0, 0.0])


@dataclass
class SimulatorCameraSensorConfig(SimulatorSensorConfig):
    hfov: int = 90  # horizontal field of view in degrees
    sensor_subtype: str = "PINHOLE"
    noise_model: str = "None"
    noise_model_kwargs: Dict[str, Any] = field(default_factory=dict)


@dataclass
class SimulatorDepthSensorConfig(SimulatorSensorConfig):
    min_depth: float = 0.0
    max_depth: float = 10.0
    normalize_depth: bool = True


@dataclass
class HabitatSimRGBSensorConfig(SimulatorCameraSensorConfig):
    type: str = "HabitatSimRGBSensor"


@dataclass
class HabitatSimDepthSensorConfig(SimulatorCameraSensorConfig):
    type: str = "HabitatSimDepthSensor"
    min_depth: float = 0.0
    max_depth: float = 10.0
    normalize_depth: bool = True


@dataclass
class HabitatSimSemanticSensorConfig(SimulatorCameraSensorConfig):
    type: str = "HabitatSimSemanticSensor"


@dataclass
class HabitatSimEquirectangularRGBSensorConfig(SimulatorSensorConfig):
    type: str = "HabitatSimEquirectangularRGBSensor"


@dataclass
class HabitatSimEquirectangularDepthSensorConfig(SimulatorDepthSensorConfig):
    type: str = "HabitatSimEquirectangularDepthSensor"


@dataclass
class HabitatSimEquirectangularSemanticSensorConfig(SimulatorSensorConfig):
    type: str = "HabitatSimEquirectangularSemanticSensor"


@dataclass
class SimulatorFisheyeSensorConfig(SimulatorSensorConfig):
    type: str = "HabitatSimFisheyeSensor"
    height: int = SimulatorSensorConfig().width
    # The default value (alpha, xi) is set to match the lens  "GoPro" found in
    # Table 3 of this paper: Vladyslav Usenko, Nikolaus Demmel and
    # Daniel Cremers: The Double Sphere Camera Model,
    # The International Conference on 3D Vision (3DV), 2018
    # You can find the intrinsic parameters for the other lenses
    # in the same table as well.
    xi: float = -0.27
    alpha: float = 0.57
    focal_length: List[float] = field(default_factory=lambda: [364.84, 364.86])
    # Place camera at center of screen
    # Can be specified, otherwise is calculated automatically.
    # principal_point_offset defaults to (h/2,w/2)
    principal_point_offset: Optional[List[float]] = None
    sensor_model_type: str = "DOUBLE_SPHERE"


@dataclass
class HabitatSimFisheyeRGBSensorConfig(SimulatorFisheyeSensorConfig):
    type: str = "HabitatSimFisheyeRGBSensor"


@dataclass
class SimulatorFisheyeDepthSensorConfig(SimulatorFisheyeSensorConfig):
    type: str = "HabitatSimFisheyeDepthSensor"
    min_depth: float = SimulatorDepthSensorConfig().min_depth
    max_depth: float = SimulatorDepthSensorConfig().max_depth
    normalize_depth: bool = SimulatorDepthSensorConfig().normalize_depth


@dataclass
class HabitatSimFisheyeSemanticSensorConfig(SimulatorFisheyeSensorConfig):
    type: str = "HabitatSimFisheyeSemanticSensor"


@dataclass
class HeadRGBSensorConfig(HabitatSimRGBSensorConfig):
    uuid: str = "head_rgb"
    width: int = 256
    height: int = 256


@dataclass
class HeadDepthSensorConfig(HabitatSimDepthSensorConfig):
    uuid: str = "head_depth"
    width: int = 256
    height: int = 256


@dataclass
class ArmRGBSensorConfig(HabitatSimRGBSensorConfig):
    uuid: str = "articulated_agent_arm_rgb"
    width: int = 256
    height: int = 256


@dataclass
class ArmDepthSensorConfig(HabitatSimDepthSensorConfig):
    uuid: str = "articulated_agent_arm_depth"
    width: int = 256
    height: int = 256


@dataclass
class ThirdRGBSensorConfig(HabitatSimRGBSensorConfig):
    uuid: str = "third_rgb"
    width: int = 512
    height: int = 512


@dataclass
class ThirdDepthSensorConfig(HabitatSimDepthSensorConfig):
    uuid: str = "third_depth"  # TODO: third_rgb on the main branch
    #  check if it won't cause any errors


@dataclass
class AgentConfig(HabitatBaseConfig):
    height: float = 1.5
    radius: float = 0.1
    grasp_managers: int = 1
    sim_sensors: Dict[str, SimulatorSensorConfig] = field(default_factory=dict)
    is_set_start_state: bool = False
    start_position: List[float] = field(default_factory=lambda: [0, 0, 0])
    start_rotation: List[float] = field(default_factory=lambda: [0, 0, 0, 1])
    joint_start_noise: float = 0.1
    articulated_agent_urdf: str = "data/robots/hab_fetch/robots/hab_fetch.urdf"
    articulated_agent_type: str = "FetchRobot"
    ik_arm_urdf: str = "data/robots/hab_fetch/robots/fetch_onlyarm.urdf"


@dataclass
class HabitatSimV0Config(HabitatBaseConfig):
    gpu_device_id: int = 0
    # Use Habitat-Sim's GPU->GPU copy mode to return rendering results in
    # pytorch tensors. Requires Habitat-Sim to be built with --with-cuda.
    # This will generally imply sharing cuda tensors between processes.
    # Read here:
    # https://pytorch.org/docs/stable/multiprocessing.html#sharing-cuda-tensors
    # for the caveats that results in
    gpu_gpu: bool = False
    # Whether the agent slides on collisions
    allow_sliding: bool = True
    frustum_culling: bool = True
    enable_physics: bool = False
    physics_config_file: str = "./data/default.physics_config.json"
    # Possibly unstable optimization for extra performance
    # with concurrent rendering
    leave_context_with_background_renderer: bool = False
    enable_gfx_replay_save: bool = False


@dataclass
class SimulatorConfig(HabitatBaseConfig):
    type: str = "Sim-v0"
    action_space_config: str = "v0"
    action_space_config_arguments: Dict[str, Any] = field(default_factory=dict)
    forward_step_size: float = 0.25  # in metres
    create_renderer: bool = False
    requires_textures: bool = True
    auto_sleep: bool = False
    step_physics: bool = True
    concur_render: bool = False
    # If markers should be updated at every step:
    needs_markers: bool = True
    # If the articulated_agent camera positions should be updated at every step:
    update_articulated_agent: bool = True
    scene: str = "data/scene_datasets/habitat-test-scenes/van-gogh-room.glb"
    # The scene dataset to load in the metadatamediator,
    # should contain simulator.scene:
    scene_dataset: str = "default"
    # A list of directory or config paths to search in addition to the dataset
    # for object configs. should match the generated episodes for the task:
    additional_object_paths: List[str] = field(default_factory=list)
    # Use config.seed (can't reference Config.seed) or define via code
    # otherwise it leads to circular references:
    #
    seed: int = II("habitat.seed")
    turn_angle: int = 10  # angle to rotate left or right in degrees
    tilt_angle: int = 15  # angle to tilt the camera up or down in degrees
    default_agent_id: int = 0
    debug_render: bool = False
    debug_render_articulated_agent: bool = False
    kinematic_mode: bool = False
    # If in render mode a visualization of the rearrangement goal position
    # should also be displayed
    debug_render_goal: bool = True
    robot_joint_start_noise: float = 0.0
    # Rearrange agent setup
    ctrl_freq: float = 120.0
    ac_freq_ratio: int = 4
    load_objs: bool = False
    # Rearrange agent grasping
    hold_thresh: float = 0.15
    grasp_impulse: float = 10000.0
    # we assume agent(s) to be set explicitly
    agents: Dict[str, AgentConfig] = MISSING
    # agents_order specifies the order in which the agents
    # are stored on the habitat-sim side.
    # In other words, the order to return the observations and accept
    # the actions when using the environment API.
    # If the number of agents is greater than one,
    # then agents_order has to be set explicitly.
    agents_order: List[str] = MISSING
    habitat_sim_v0: HabitatSimV0Config = HabitatSimV0Config()
    # ep_info is added to the config in some rearrange tasks inside
    # merge_sim_episode_with_object_config
    ep_info: Optional[Any] = None


@dataclass
class PyrobotSensor(HabitatBaseConfig):
    pass


@dataclass
class PyrobotVisualSensorConfig(PyrobotSensor):
    type: str = MISSING
    height: int = 480
    width: int = 640


@dataclass
class PyrobotRGBSensorConfig(PyrobotVisualSensorConfig):
    type: str = "PyRobotRGBSensor"
    center_crop: bool = False


@dataclass
class PyrobotDepthSensorConfig(PyrobotVisualSensorConfig):
    type: str = "PyRobotDepthSensor"
    min_depth: float = 0.0
    max_depth: float = 5.0
    normalize_depth: bool = True
    center_crop: bool = False


@dataclass
class PyrobotBumpSensorConfig(PyrobotSensor):
    type: str = "PyRobotBumpSensor"


@dataclass
class LocobotConfig(HabitatBaseConfig):
    actions: List[str] = field(
        default_factory=lambda: ["base_actions", "camera_actions"]
    )
    base_actions: List[str] = field(
        default_factory=lambda: ["go_to_relative", "go_to_absolute"]
    )
    camera_actions: List[str] = field(
        default_factory=lambda: ["set_pan", "set_tilt", "set_pan_tilt"]
    )


@dataclass
class PyrobotConfig(HabitatBaseConfig):
    # types of robots supported:
    robots: List[str] = field(default_factory=lambda: ["locobot"])
    robot: str = "locobot"
    sensors: Dict[str, PyrobotSensor] = field(
        default_factory=lambda: {
            "rgb_sensor": PyrobotRGBSensorConfig(),
            "depth_sensor": PyrobotDepthSensorConfig(),
            "bump_sensor": PyrobotBumpSensorConfig(),
        }
    )
    base_controller: str = "proportional"
    base_planner: str = "none"
    locobot: LocobotConfig = LocobotConfig()


@dataclass
class DatasetConfig(HabitatBaseConfig):
    r"""Configuration for the dataset of the task.

    :property type: The key for the dataset class that will be used. Examples of such keys are `PointNav-v1`, `ObjectNav-v1`, `InstanceImageNav-v1` or `RearrangeDataset-v0`. Different datasets have different properties so you should use the dataset that fits your task.
    :property scenes_dir: The path to the directory containing the scenes that will be used. You should put all your scenes in the same folder (example `data/scene_datasets`) to avoid having to change it.
    :property data_path: The path to the episode dataset. Episodes need to be compatible with the `type` argument (so they will load properly) and only use scenes that are present in the `scenes_dir`.
    :property split: `data_path` can have a `split` in the path. For example: "data/datasets/pointnav/habitat-test-scenes/v1/{split}/{split}.json.gz" the value in "{split}" will be replaced by the value of the `split` argument. This allows to easily swap between training, validation and test episodes by only changing the split argument.

    A dataset consists of episodes
    (a start configuration for a task within a scene) and a scene dataset
    (with all the assets needed to instantiate the task)
    """
    type: str = "PointNav-v1"
    split: str = "train"
    scenes_dir: str = "data/scene_datasets"
    content_scenes: List[str] = field(default_factory=lambda: ["*"])
    data_path: str = (
        "data/datasets/pointnav/"
        "habitat-test-scenes/v1/{split}/{split}.json.gz"
    )


@dataclass
class GymConfig(HabitatBaseConfig):
    obs_keys: Optional[List[str]] = None
    action_keys: Optional[List[str]] = None
    achieved_goal_keys: List = field(default_factory=list)
    desired_goal_keys: List[str] = field(default_factory=list)


@dataclass
class HabitatConfig(HabitatBaseConfig):
    r"""
    The entry point for the configuration of Habitat. It holds the environment, simulator, task and dataset configurations.

    :property seed: The seed the environment will be initialized with.
    :property env_task: Indicates wether the environment is a Habitat gym environment (`GymHabitatEnv`) or a generic gym environment (`GymRegistryEnv`).
    :property env_task_gym_id: if `env_task` is `GymRegistryEnv`, env_task_gym_id is the identifier of the generic gym environment
    """
    seed: int = 100
    # GymHabitatEnv works for all Habitat tasks, including Navigation and
    # Rearrange. To use a gym environment from the registry, use the
    # GymRegistryEnv. Any other environment needs to be created and registered.
    env_task: str = "GymHabitatEnv"
    # The dependencies for launching the GymRegistryEnv environments.
    # Modules listed here will be imported prior to making the environment with
    # gym.make()
    env_task_gym_dependencies: List = field(default_factory=list)
    # The key of the gym environment in the registry to use in GymRegistryEnv
    # for example: `Cartpole-v0`
    env_task_gym_id: str = ""
    environment: EnvironmentConfig = EnvironmentConfig()
    simulator: SimulatorConfig = SimulatorConfig()
    task: TaskConfig = MISSING
    dataset: DatasetConfig = MISSING
    gym: GymConfig = GymConfig()


# -----------------------------------------------------------------------------
# Register configs in the Hydra ConfigStore
# -----------------------------------------------------------------------------
cs = ConfigStore.instance()

cs.store(group="habitat", name="habitat_config_base", node=HabitatConfig)
cs.store(
    group="habitat.environment",
    name="environment_config_schema",
    node=EnvironmentConfig,
)
cs.store(
    package="habitat.task",
    group="habitat/task",
    name="task_config_base",
    node=TaskConfig,
)

# Agent Config
cs.store(
    group="habitat/simulator/agents",
    name="agent_base",
    node=AgentConfig,
)

cs.store(
    package="habitat.task.actions.stop",
    group="habitat/task/actions",
    name="stop",
    node=StopActionConfig,
)
cs.store(
    package="habitat.task.actions.move_forward",
    group="habitat/task/actions",
    name="move_forward",
    node=MoveForwardActionConfig,
)
cs.store(
    package="habitat.task.actions.turn_left",
    group="habitat/task/actions",
    name="turn_left",
    node=TurnLeftActionConfig,
)
cs.store(
    package="habitat.task.actions.turn_right",
    group="habitat/task/actions",
    name="turn_right",
    node=TurnRightActionConfig,
)
cs.store(
    package="habitat.task.actions.look_up",
    group="habitat/task/actions",
    name="look_up",
    node=LookUpActionConfig,
)
cs.store(
    package="habitat.task.actions.look_down",
    group="habitat/task/actions",
    name="look_down",
    node=LookDownActionConfig,
)
cs.store(
    package="habitat.task.actions.arm_action",
    group="habitat/task/actions",
    name="arm_action",
    node=ArmActionConfig,
)
cs.store(
    package="habitat.task.actions.base_velocity",
    group="habitat/task/actions",
    name="base_velocity",
    node=BaseVelocityActionConfig,
)
cs.store(
    package="habitat.task.actions.humanoidjoint_action",
    group="habitat/task/actions",
    name="humanoidjoint_action",
    node=HumanoidJointActionConfig,
)
cs.store(
    package="habitat.task.actions.velocity_control",
    group="habitat/task/actions",
    name="velocity_control",
    node=VelocityControlActionConfig,
)
cs.store(
    package="habitat.task.actions.empty",
    group="habitat/task/actions",
    name="empty",
    node=EmptyActionConfig,
)
cs.store(
    package="habitat.task.actions.rearrange_stop",
    group="habitat/task/actions",
    name="rearrange_stop",
    node=RearrangeStopActionConfig,
)
cs.store(
    package="habitat.task.actions.answer",
    group="habitat/task/actions",
    name="answer",
    node=AnswerActionConfig,
)
cs.store(
    package="habitat.task.actions.oracle_nav_action",
    group="habitat/task/actions",
    name="oracle_nav_action",
    node=OracleNavActionConfig,
)
cs.store(
    package="habitat.task.actions.pddl_apply_action",
    group="habitat/task/actions",
    name="pddl_apply_action",
    node=PddlApplyActionConfig,
)

# Dataset Config Schema
cs.store(
    package="habitat.dataset",
    group="habitat/dataset",
    name="dataset_config_schema",
    node=DatasetConfig,
)

# Simulator Sensors
cs.store(
    group="habitat/simulator/sim_sensors",
    name="rgb_sensor",
    node=HabitatSimRGBSensorConfig,
)

cs.store(
    group="habitat/simulator/sim_sensors",
    name="depth_sensor",
    node=HabitatSimDepthSensorConfig,
)

cs.store(
    group="habitat/simulator/sim_sensors",
    name="semantic_sensor",
    node=HabitatSimSemanticSensorConfig,
)

cs.store(
    group="habitat/simulator/sim_sensors",
    name="equirect_rgb_sensor",
    node=HabitatSimEquirectangularRGBSensorConfig,
)

cs.store(
    group="habitat/simulator/sim_sensors",
    name="equirect_depth_sensor",
    node=HabitatSimEquirectangularDepthSensorConfig,
)

cs.store(
    group="habitat/simulator/sim_sensors",
    name="equirect_semantic_sensor",
    node=HabitatSimEquirectangularSemanticSensorConfig,
)


cs.store(
    group="habitat/simulator/sim_sensors",
    name="arm_depth_sensor",
    node=ArmDepthSensorConfig,
)

cs.store(
    group="habitat/simulator/sim_sensors",
    name="arm_rgb_sensor",
    node=ArmRGBSensorConfig,
)

cs.store(
    group="habitat/simulator/sim_sensors",
    name="head_depth_sensor",
    node=HeadDepthSensorConfig,
)

cs.store(
    group="habitat/simulator/sim_sensors",
    name="head_rgb_sensor",
    node=HeadRGBSensorConfig,
)

cs.store(
    group="habitat/simulator/sim_sensors",
    name="third_depth_sensor",
    node=ThirdDepthSensorConfig,
)

cs.store(
    group="habitat/simulator/sim_sensors",
    name="third_rgb_sensor",
    node=ThirdRGBSensorConfig,
)


# Task Sensors
cs.store(
    package="habitat.task.lab_sensors.gps_sensor",
    group="habitat/task/lab_sensors",
    name="gps_sensor",
    node=GPSSensorConfig,
)
cs.store(
    package="habitat.task.lab_sensors.compass_sensor",
    group="habitat/task/lab_sensors",
    name="compass_sensor",
    node=CompassSensorConfig,
)
cs.store(
    package="habitat.task.lab_sensors.pointgoal_with_gps_compass_sensor",
    group="habitat/task/lab_sensors",
    name="pointgoal_with_gps_compass_sensor",
    node=PointGoalWithGPSCompassSensorConfig,
)
cs.store(
    package="habitat.task.lab_sensors.objectgoal_sensor",
    group="habitat/task/lab_sensors",
    name="objectgoal_sensor",
    node=ObjectGoalSensorConfig,
)
cs.store(
    package="habitat.task.lab_sensors.imagegoal_sensor",
    group="habitat/task/lab_sensors",
    name="imagegoal_sensor",
    node=ImageGoalSensorConfig,
)
cs.store(
    package="habitat.task.lab_sensors.instance_imagegoal_sensor",
    group="habitat/task/lab_sensors",
    name="instance_imagegoal_sensor",
    node=InstanceImageGoalSensorConfig,
)
cs.store(
    package="habitat.task.lab_sensors.instance_imagegoal_hfov_sensor",
    group="habitat/task/lab_sensors",
    name="instance_imagegoal_hfov_sensor",
    node=InstanceImageGoalHFOVSensorConfig,
)
cs.store(
    package="habitat.task.lab_sensors.localization_sensor",
    group="habitat/task/lab_sensors",
    name="localization_sensor",
    node=LocalizationSensorConfig,
)
cs.store(
    package="habitat.task.lab_sensors.target_start_sensor",
    group="habitat/task/lab_sensors",
    name="target_start_sensor",
    node=TargetStartSensorConfig,
)
cs.store(
    package="habitat.task.lab_sensors.goal_sensor",
    group="habitat/task/lab_sensors",
    name="goal_sensor",
    node=GoalSensorConfig,
)
cs.store(
    package="habitat.task.lab_sensors.abs_target_start_sensor",
    group="habitat/task/lab_sensors",
    name="abs_target_start_sensor",
    node=AbsTargetStartSensorConfig,
)
cs.store(
    package="habitat.task.lab_sensors.abs_goal_sensor",
    group="habitat/task/lab_sensors",
    name="abs_goal_sensor",
    node=AbsGoalSensorConfig,
)
cs.store(
    package="habitat.task.lab_sensors.joint_sensor",
    group="habitat/task/lab_sensors",
    name="joint_sensor",
    node=JointSensorConfig,
)
cs.store(
    package="habitat.task.lab_sensors.humanoid_joint_sensor",
    group="habitat/task/lab_sensors",
    name="humanoid_joint_sensor",
    node=HumanoidJointSensorConfig,
)
cs.store(
    package="habitat.task.lab_sensors.end_effector_sensor",
    group="habitat/task/lab_sensors",
    name="end_effector_sensor",
    node=EEPositionSensorConfig,
)
cs.store(
    package="habitat.task.lab_sensors.is_holding_sensor",
    group="habitat/task/lab_sensors",
    name="is_holding_sensor",
    node=IsHoldingSensorConfig,
)
cs.store(
    package="habitat.task.lab_sensors.relative_resting_pos_sensor",
    group="habitat/task/lab_sensors",
    name="relative_resting_pos_sensor",
    node=RelativeRestingPositionSensorConfig,
)
cs.store(
    package="habitat.task.lab_sensors.instruction_sensor",
    group="habitat/task/lab_sensors",
    name="instruction_sensor",
    node=InstructionSensorConfig,
)
cs.store(
    package="habitat.task.lab_sensors.question_sensor",
    group="habitat/task/lab_sensors",
    name="question_sensor",
    node=QuestionSensorConfig,
)
cs.store(
    package="habitat.task.lab_sensors.object_sensor",
    group="habitat/task/lab_sensors",
    name="object_sensor",
    node=TargetCurrentSensorConfig,
)
cs.store(
    package="habitat.task.lab_sensors.joint_velocity_sensor",
    group="habitat/task/lab_sensors",
    name="joint_velocity_sensor",
    node=JointVelocitySensorConfig,
)
cs.store(
    package="habitat.task.lab_sensors.target_start_gps_compass_sensor",
    group="habitat/task/lab_sensors",
    name="target_start_gps_compass_sensor",
    node=TargetStartGpsCompassSensorConfig,
)
cs.store(
    package="habitat.task.lab_sensors.target_goal_gps_compass_sensor",
    group="habitat/task/lab_sensors",
    name="target_goal_gps_compass_sensor",
    node=TargetGoalGpsCompassSensorConfig,
)
cs.store(
    package="habitat.task.lab_sensors.nav_to_skill_sensor",
    group="habitat/task/lab_sensors",
    name="nav_to_skill_sensor",
    node=NavToSkillSensorConfig,
)
cs.store(
    package="habitat.task.lab_sensors.nav_goal_sensor",
    group="habitat/task/lab_sensors",
    name="nav_goal_sensor",
    node=NavGoalPointGoalSensorConfig,
)


# Task Measurements
cs.store(
    package="habitat.task.measurements.top_down_map",
    group="habitat/task/measurements",
    name="top_down_map",
    node=TopDownMapMeasurementConfig,
)
cs.store(
    package="habitat.task.measurements.distance_to_goal",
    group="habitat/task/measurements",
    name="distance_to_goal",
    node=DistanceToGoalMeasurementConfig,
)
cs.store(
    package="habitat.task.measurements.distance_to_goal_reward",
    group="habitat/task/measurements",
    name="distance_to_goal_reward",
    node=DistanceToGoalRewardMeasurementConfig,
)
cs.store(
    package="habitat.task.measurements.success",
    group="habitat/task/measurements",
    name="success",
    node=SuccessMeasurementConfig,
)
cs.store(
    package="habitat.task.measurements.spl",
    group="habitat/task/measurements",
    name="spl",
    node=SPLMeasurementConfig,
)
cs.store(
    package="habitat.task.measurements.soft_spl",
    group="habitat/task/measurements",
    name="soft_spl",
    node=SoftSPLMeasurementConfig,
)
cs.store(
    package="habitat.task.measurements.num_steps",
    group="habitat/task/measurements",
    name="num_steps",
    node=NumStepsMeasurementConfig,
)
cs.store(
    package="habitat.task.measurements.articulated_agent_force",
    group="habitat/task/measurements",
    name="articulated_agent_force",
    node=RobotForceMeasurementConfig,
)
cs.store(
    package="habitat.task.measurements.force_terminate",
    group="habitat/task/measurements",
    name="force_terminate",
    node=ForceTerminateMeasurementConfig,
)
cs.store(
    package="habitat.task.measurements.end_effector_to_object_distance",
    group="habitat/task/measurements",
    name="end_effector_to_object_distance",
    node=EndEffectorToObjectDistanceMeasurementConfig,
)
cs.store(
    package="habitat.task.measurements.end_effector_to_rest_distance",
    group="habitat/task/measurements",
    name="end_effector_to_rest_distance",
    node=EndEffectorToRestDistanceMeasurementConfig,
)
cs.store(
    package="habitat.task.measurements.end_effector_to_goal_distance",
    group="habitat/task/measurements",
    name="end_effector_to_goal_distance",
    node=EndEffectorToGoalDistanceMeasurementConfig,
)
cs.store(
    package="habitat.task.measurements.did_pick_object",
    group="habitat/task/measurements",
    name="did_pick_object",
    node=DidPickObjectMeasurementConfig,
)
cs.store(
    package="habitat.task.measurements.did_violate_hold_constraint",
    group="habitat/task/measurements",
    name="did_violate_hold_constraint",
    node=DidViolateHoldConstraintMeasurementConfig,
)
cs.store(
    package="habitat.task.measurements.pick_reward",
    group="habitat/task/measurements",
    name="pick_reward",
    node=RearrangePickRewardMeasurementConfig,
)
cs.store(
    package="habitat.task.measurements.pick_success",
    group="habitat/task/measurements",
    name="pick_success",
    node=RearrangePickSuccessMeasurementConfig,
)
cs.store(
    package="habitat.task.measurements.answer_accuracy",
    group="habitat/task/measurements",
    name="answer_accuracy",
    node=AnswerAccuracyMeasurementConfig,
)
cs.store(
    package="habitat.task.measurements.episode_info",
    group="habitat/task/measurements",
    name="episode_info",
    node=EpisodeInfoMeasurementConfig,
)
cs.store(
    package="habitat.task.measurements.collisions",
    group="habitat/task/measurements",
    name="collisions",
    node=CollisionsMeasurementConfig,
)
cs.store(
    package="habitat.task.measurements.articulated_agent_colls",
    group="habitat/task/measurements",
    name="articulated_agent_colls",
    node=RobotCollisionsMeasurementConfig,
)
cs.store(
    package="habitat.task.measurements.object_to_goal_distance",
    group="habitat/task/measurements",
    name="object_to_goal_distance",
    node=ObjectToGoalDistanceMeasurementConfig,
)
cs.store(
    package="habitat.task.measurements.obj_at_goal",
    group="habitat/task/measurements",
    name="obj_at_goal",
    node=ObjAtGoalMeasurementConfig,
)
cs.store(
    package="habitat.task.measurements.place_success",
    group="habitat/task/measurements",
    name="place_success",
    node=PlaceSuccessMeasurementConfig,
)
cs.store(
    package="habitat.task.measurements.place_reward",
    group="habitat/task/measurements",
    name="place_reward",
    node=PlaceRewardMeasurementConfig,
)
cs.store(
    package="habitat.task.measurements.move_objects_reward",
    group="habitat/task/measurements",
    name="move_objects_reward",
    node=MoveObjectsRewardMeasurementConfig,
)
cs.store(
    package="habitat.task.measurements.does_want_terminate",
    group="habitat/task/measurements",
    name="does_want_terminate",
    node=DoesWantTerminateMeasurementConfig,
)
cs.store(
    package="habitat.task.measurements.composite_success",
    group="habitat/task/measurements",
    name="composite_success",
    node=CompositeSuccessMeasurementConfig,
)
cs.store(
    package="habitat.task.measurements.gfx_replay_measure",
    group="habitat/task/measurements",
    name="gfx_replay_measure",
    node=GfxReplayMeasureMeasurementConfig,
)
cs.store(
    package="habitat.task.measurements.composite_stage_goals",
    group="habitat/task/measurements",
    name="composite_stage_goals",
    node=CompositeStageGoalsMeasurementConfig,
)
cs.store(
    package="habitat.task.measurements.ee_dist_to_marker",
    group="habitat/task/measurements",
    name="ee_dist_to_marker",
    node=EndEffectorDistToMarkerMeasurementConfig,
)
cs.store(
    package="habitat.task.measurements.art_obj_at_desired_state",
    group="habitat/task/measurements",
    name="art_obj_at_desired_state",
    node=ArtObjAtDesiredStateMeasurementConfig,
)
cs.store(
    package="habitat.task.measurements.art_obj_state",
    group="habitat/task/measurements",
    name="art_obj_state",
    node=ArtObjStateMeasurementConfig,
)
cs.store(
    package="habitat.task.measurements.art_obj_success",
    group="habitat/task/measurements",
    name="art_obj_success",
    node=ArtObjSuccessMeasurementConfig,
)
cs.store(
    package="habitat.task.measurements.art_obj_reward",
    group="habitat/task/measurements",
    name="art_obj_reward",
    node=ArtObjRewardMeasurementConfig,
)
cs.store(
    package="habitat.task.measurements.nav_to_pos_succ",
    group="habitat/task/measurements",
    name="nav_to_pos_succ",
    node=NavToPosSuccMeasurementConfig,
)
cs.store(
    package="habitat.task.measurements.rot_dist_to_goal",
    group="habitat/task/measurements",
    name="rot_dist_to_goal",
    node=RotDistToGoalMeasurementConfig,
)
cs.store(
    package="habitat.task.measurements.rearrange_nav_to_obj_success",
    group="habitat/task/measurements",
    name="rearrange_nav_to_obj_success",
    node=NavToObjSuccessMeasurementConfig,
)
cs.store(
    package="habitat.task.measurements.rearrange_nav_to_obj_reward",
    group="habitat/task/measurements",
    name="rearrange_nav_to_obj_reward",
    node=NavToObjRewardMeasurementConfig,
)
cs.store(
    package="habitat.task.measurements.bad_called_terminate",
    group="habitat/task/measurements",
    name="bad_called_terminate",
    node=BadCalledTerminateMeasurementConfig,
)
cs.store(
    package="habitat.task.measurements.dist_to_goal",
    group="habitat/task/measurements",
    name="dist_to_goal",
    node=DistToGoalMeasurementConfig,
)
cs.store(
    package="habitat.task.measurements.rearrange_reach_reward",
    group="habitat/task/measurements",
    name="rearrange_reach_reward",
    node=RearrangeReachRewardMeasurementConfig,
)
cs.store(
    package="habitat.task.measurements.rearrange_reach_success",
    group="habitat/task/measurements",
    name="rearrange_reach_success",
    node=RearrangeReachSuccessMeasurementConfig,
)


from hydra.core.config_search_path import ConfigSearchPath
from hydra.core.plugins import Plugins
from hydra.plugins.search_path_plugin import SearchPathPlugin


class HabitatConfigPlugin(SearchPathPlugin):
    def manipulate_search_path(self, search_path: ConfigSearchPath) -> None:
        search_path.append(
            provider="habitat",
            path="pkg://habitat/config/",
        )


def register_hydra_plugin(plugin) -> None:
    """Hydra users should call this function before invoking @hydra.main"""
    Plugins.instance().register(plugin)<|MERGE_RESOLUTION|>--- conflicted
+++ resolved
@@ -404,8 +404,7 @@
     dimensionality: int = 7
 
 
-<<<<<<< HEAD
-@attr.s(auto_attribs=True, slots=True)
+@dataclass
 class HumanoidJointSensorConfig(LabSensorConfig):
     r"""
     Rearrangement only. Returns the joint positions of the robot.
@@ -414,10 +413,7 @@
     dimensionality: int = 17 * 4
 
 
-@attr.s(auto_attribs=True, slots=True)
-=======
-@dataclass
->>>>>>> a9308676
+@dataclass
 class EEPositionSensorConfig(LabSensorConfig):
     r"""
     Rearrangement only. the cartesian coordinates (3 floats) of the arm's end effector in the frame of reference of the robot's base.
