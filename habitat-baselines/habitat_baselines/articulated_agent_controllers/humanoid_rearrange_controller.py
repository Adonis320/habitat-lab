--- conflicted
+++ resolved
@@ -49,17 +49,9 @@
         self.displacement = displacement
 
 
-<<<<<<< HEAD
 MIN_ANGLE_TURN = 5 # If we turn less than this amount, we can just rotate and walk as if we had not rotated
 TURNING_STEP_AMOUNT = 20 # The maximum we should be turning at a time
 THRESHOLD_ROTATE_NOT_MOVE = 120 # The angle at which we should rotate without moving
-=======
-MIN_ANGLE_TURN = 0  # If we turn less than this amount, we can just rotate and walk as if we had not rotated
-TURNING_STEP_AMOUNT = 20  # The maximum we should be turning at a time
-THRESHOLD_ROTATE_NOT_MOVE = (
-    120  # The angle at which we should rotate without moving
-)
->>>>>>> 3a3ba5f4
 
 
 class HumanoidRearrangeController:
@@ -124,13 +116,6 @@
         )  # the object transform does not change
         return joint_pose, obj_transform
 
-<<<<<<< HEAD
-    
-    def compute_turn(self, target_position: mn.Vector3):
-        return self.get_walk_pose(target_position, distance_multiplier=0)
-
-    def get_walk_pose(self, target_position: mn.Vector3, distance_multiplier: float = 1):
-=======
     def compute_turn(self, target_position: mn.Vector3):
         """
         Generate some motion without base transform, just turn
@@ -140,7 +125,6 @@
     def get_walk_pose(
         self, target_position: mn.Vector3, distance_multiplier=0
     ):
->>>>>>> 3a3ba5f4
         """
         Computes a walking pose and transform, so that the humanoid moves to the relative position
 
@@ -193,19 +177,13 @@
         # Step size according to how much we moved, this is so that
         # we don't overshoot if the speed of the character would it make
         # it move further than what `position` indicates
-        new_step_size = max(
+        step_size = max(
             1, min(step_size, int(distance_to_walk / self.dist_per_step_size))
         )
-<<<<<<< HEAD
-        if distance_multiplier == 0:
-            new_step_size = 0
-        step_size = new_step_size
-=======
 
         if distance_multiplier == 0.0:
             step_size = 0
 
->>>>>>> 3a3ba5f4
         # Advance mocap frame
         prev_mocap_frame = self.walk_mocap_frame
         self.walk_mocap_frame = (
@@ -245,13 +223,9 @@
         obj_transform.translation *= mn.Vector3.x_axis() + mn.Vector3.y_axis()
         obj_transform = look_at_path_T @ obj_transform
 
-<<<<<<< HEAD
-        obj_transform.translation += forward_V * dist_diff * distance_multiplier
-=======
         obj_transform.translation += (
             forward_V * dist_diff * distance_multiplier
         )
->>>>>>> 3a3ba5f4
         self.obj_transform = obj_transform
         return joint_pose, obj_transform
 
