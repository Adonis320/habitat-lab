--- conflicted
+++ resolved
@@ -102,15 +102,10 @@
 * `N` to toggle navmesh visualization in the debug third-person view (`--debug-third-person-width`)
 * For `--first-person-mode`, you can toggle mouse-look by left-clicking anywhere
 
-<<<<<<< HEAD
-## Saving episode data
+# Saving episode data
 Add `--save-episode-record` flag to enable saving recorded episode data to file and `--save-filepath-base my_session` argument to specify a custom save location (filepath base). When the user presses `M` to reset the env, the first episode will be saved as `my_session.0.json.gz` and `my_session.0.pkl.gz`. These files contain mostly-identical data; we save both so that developers have two choices for how to consume the data later. After pressing `M` again, the second episode will be saved as `my_session.1.json.gz`, etc. For an example of consuming this data, see `test_episode_save_files.py` .
 
-## Workaround to avoid broken skinned humanoid
-=======
 # Workaround to avoid broken skinned humanoid
->>>>>>> f18ae55e
-
 Following the instructions above, a broken skinned humanoid is rendered which blocks the first-person camera view at times. This is a known issue: the sandbox app uses replay-rendering, which doesn't yet support skinning.
 
 Steps to work around this by reverting to a rigid-skeleton humanoid:
