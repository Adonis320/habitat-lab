--- conflicted
+++ resolved
@@ -80,13 +80,16 @@
         assert (self._num_envs % self._nbuffers) == 0
 
         self.numsteps = numsteps
-<<<<<<< HEAD
-        self.steps = [0 for _ in range(self._nbuffers)]
+
+        self.current_rollout_step_idxs = [0 for _ in range(self._nbuffers)]
 
     @property
-    def step(self):
-        assert all(s == self.steps[0] for s in self.steps)
-        return self.steps[0]
+    def current_rollout_step_idx(self) -> int:
+        assert all(
+            s == self.current_rollout_step_idxs[0]
+            for s in self.current_rollout_step_idxs
+        )
+        return self.current_rollout_step_idxs[0]
 
     def to(self, device):
         self.buffers.map_in_place(lambda v: v.to(device))
@@ -103,53 +106,23 @@
 
     def insert(
         self,
-        observations=None,
-        recurrent_hidden_states=None,
-=======
-        self.current_rollout_step_idxs = [0 for _ in range(self._nbuffers)]
-
-    @property
-    def current_rollout_step_idx(self) -> int:
-        assert all(
-            s == self.current_rollout_step_idxs[0]
-            for s in self.current_rollout_step_idxs
-        )
-        return self.current_rollout_step_idxs[0]
-
-    def to(self, device):
-        self.buffers.map_in_place(lambda v: v.to(device))
-
-    def insert(
-        self,
         next_observations=None,
         next_recurrent_hidden_states=None,
->>>>>>> f751182e
         actions=None,
         action_log_probs=None,
         value_preds=None,
         rewards=None,
-<<<<<<< HEAD
-        masks=None,
-=======
         next_masks=None,
->>>>>>> f751182e
         buffer_index: int = 0,
     ):
         if not self.is_double_buffered:
             assert buffer_index == 0
 
         next_step = dict(
-<<<<<<< HEAD
-            observations=observations,
-            recurrent_hidden_states=recurrent_hidden_states,
-            prev_actions=actions,
-            masks=masks,
-=======
             observations=next_observations,
             recurrent_hidden_states=next_recurrent_hidden_states,
             prev_actions=actions,
             masks=next_masks,
->>>>>>> f751182e
         )
 
         current_step = dict(
@@ -169,39 +142,19 @@
 
         if len(next_step) > 0:
             self.buffers.set(
-<<<<<<< HEAD
-                (self.steps[buffer_index] + 1, env_slice),
-=======
                 (self.current_rollout_step_idxs[buffer_index] + 1, env_slice),
->>>>>>> f751182e
                 next_step,
                 strict=False,
             )
 
         if len(current_step) > 0:
             self.buffers.set(
-<<<<<<< HEAD
-                (self.steps[buffer_index], env_slice),
-=======
                 (self.current_rollout_step_idxs[buffer_index], env_slice),
->>>>>>> f751182e
                 current_step,
                 strict=False,
             )
 
     def advance_rollout(self, buffer_index: int = 0):
-<<<<<<< HEAD
-        self.steps[buffer_index] += 1
-
-    def after_update(self):
-        self.buffers[0] = self.buffers[self.step]
-
-        self.steps = [0 for _ in self.steps]
-
-    def compute_returns(self, next_value, use_gae, gamma, tau):
-        if use_gae:
-            self.buffers["value_preds"][self.step] = next_value
-=======
         self.current_rollout_step_idxs[buffer_index] += 1
 
     def after_update(self):
@@ -216,7 +169,6 @@
             self.buffers["value_preds"][
                 self.current_rollout_step_idx
             ] = next_value
->>>>>>> f751182e
             gae = 0
             for step in reversed(range(self.current_rollout_step_idx)):
                 delta = (
@@ -225,41 +177,6 @@
                     * self.buffers["value_preds"][step + 1]
                     * self.buffers["masks"][step + 1]
                     - self.buffers["value_preds"][step]
-<<<<<<< HEAD
-                )
-                gae = (
-                    delta + gamma * tau * gae * self.buffers["masks"][step + 1]
-                )
-                self.buffers["returns"][step] = (
-                    gae + self.buffers["value_preds"][step]
-                )
-        else:
-            self.buffers["returns"][self.step] = next_value
-            for step in reversed(range(self.step)):
-                self.buffers["returns"][step] = (
-                    gamma
-                    * self.buffers["returns"][step + 1]
-                    * self.buffers["masks"][step + 1]
-                    + self.buffers["rewards"][step]
-                )
-
-    def recurrent_generator(self, advantages, num_mini_batch) -> TensorDict:
-        num_simulators = advantages.size(1)
-        assert num_simulators >= num_mini_batch, (
-            "Trainer requires the number of simulators ({}) "
-            "to be greater than or equal to the number of "
-            "trainer mini batches ({}).".format(num_simulators, num_mini_batch)
-        )
-        if num_simulators % num_mini_batch != 0:
-            warnings.warn(
-                "Number of simulators ({}) is not a multiple of the number of mini batches ({})".format(
-                    num_simulators, num_mini_batch
-                )
-            )
-        for inds in torch.randperm(num_simulators).chunk(num_mini_batch):
-            batch = self.buffers[0 : self.step, inds]
-            batch["advantages"] = advantages[0 : self.step, inds]
-=======
                 )
                 gae = (
                     delta + gamma * tau * gae * self.buffers["masks"][step + 1]
@@ -299,7 +216,6 @@
             batch["advantages"] = advantages[
                 0 : self.current_rollout_step_idx, inds
             ]
->>>>>>> f751182e
             batch["recurrent_hidden_states"] = batch[
                 "recurrent_hidden_states"
             ][0:1]
