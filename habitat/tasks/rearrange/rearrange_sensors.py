--- conflicted
+++ resolved
@@ -191,11 +191,7 @@
 
 
 @registry.register_sensor
-<<<<<<< HEAD
-class JointVelSensor(Sensor):
-=======
 class JointVelocitySensor(Sensor):
->>>>>>> d1df35e6
     def __init__(self, sim, config, *args, **kwargs):
         super().__init__(config=config)
         self._sim = sim
