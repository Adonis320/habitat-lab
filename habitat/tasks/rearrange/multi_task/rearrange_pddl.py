#!/usr/bin/env python3

# Copyright (c) Facebook, Inc. and its affiliates.
# This source code is licensed under the MIT license found in the
# LICENSE file in the root directory of this source tree.

import copy
from functools import partial
from typing import Any, Callable, Dict, List, Optional, Tuple

import magnum as mn
import numpy as np

from habitat import Config
from habitat.core.dataset import Episode
from habitat.datasets.rearrange.rearrange_dataset import RearrangeDatasetV0
from habitat.tasks.rearrange.multi_task.dynamic_task_utils import (
    load_task_object,
)
from habitat.tasks.rearrange.rearrange_sim import RearrangeSim
from habitat.tasks.rearrange.rearrange_task import RearrangeTask


<<<<<<< HEAD
def parse_func(x):
    """
    :returns: args is an empty string if there are no arguments.
=======
def parse_func(x: str) -> Tuple[str, List[str]]:
    """
    Parses out the components of a function string.
>>>>>>> 591ce00f
    """
    name = x.split("(")[0]
    args = x.split("(")[1].split(")")[0]
    return name, args


def search_for_id(k: str, name_to_id: Dict[str, int]) -> str:
    """
    Checks if an object exists in the name to ID conversion. This automatically
    checks for ART prefixes as well.
    """
    if isinstance(k, str):
        if k not in name_to_id and "ART_" + k in name_to_id:
            return name_to_id["ART_" + k]
        else:
            if k not in name_to_id:
                raise ValueError(f"Cannot find {k} in {name_to_id}")
            return name_to_id[k]
    return k


class Predicate:
    def __init__(self, load_config: Dict[str, Any]):
        self.name = load_config["name"]
        if "state" in load_config:
            self.set_state = SetState(load_config["state"])
        else:
            self.set_state = None
        self.args = load_config.get("args", [])
        self.set_args = None

    def get_n_args(self) -> int:
        return len(self.args)

    def is_equal(self, b) -> bool:
        """
        Is the same definition as another predicate.
        """
        return (
            (b.name == self.name)
            and (self.args == b.args)
            and (self.set_args == b.set_args)
        )

    def bind(self, set_args: List[str]) -> None:
        """
        Instantiate the predicate with particular entities.
        """
        if len(self.args) != len(set_args):
            raise ValueError()

        self.set_args = set_args

        if self.set_state is not None:
            self.set_state.bind(self.args, set_args)

    def __str__(self):
        return f"<Predicate: {self.name} [{self.args}] [{self.set_args}]>"

    def __repr__(self):
        return str(self)


class Action:
    def __init__(
        self,
        load_config: Dict[str, Any],
        config: Config,
        dataset: RearrangeDatasetV0,
        name_to_id: Dict[str, int],
        env: RearrangeTask,
        predicate_lookup_fn: Callable[[str], Optional[Predicate]],
    ):
        """
        :param predicate_lookup_fn: A function that takes as input a predicate
            identifier and returns a predicate if one was found.
        """
        self.name = load_config["name"]
        self.parameters = load_config["parameters"]
        self.name_to_id = name_to_id
        self.task = load_config["task"]
        self.task_def = load_config["task_def"]

        self.load_task_fn = partial(
            self._load_task, load_config, config, dataset, name_to_id
        )
        self.precond = []
        self.precond_strs = []

        for precond_str in load_config["precondition"]:
            precond = copy.deepcopy(predicate_lookup_fn(precond_str))
            self.precond.append(precond)
            self.precond_strs.append(parse_func(precond_str)[1])

        self.postcond = []
        self.postcond_args = []
        for effect_s in load_config["postcondition"]:
            _, effect_arg = parse_func(effect_s)
            self.postcond_args.append(effect_arg)
            postcond = predicate_lookup_fn(effect_s)
            if postcond is None:
                raise ValueError(f"Could not find postcond for {effect_s}")

            self.postcond.append(postcond)
        self.is_bound = False

    def __repr__(self):
        return f"<Action: {self.name}, paras: {self.parameters}, preconds: {self.precond}, effects: {self.postcond}>"

    def bind(
        self, args: List[str], add_args: Optional[Dict[str, str]] = None
    ) -> None:
        """
        :param args: Args passed to the sub-task linked to this action. Must
            match the ordering in `self.parameters`
        :param add_args: Additional optional kwargs passed to the task.
        """

        if add_args is None:
            add_args = {}
        assert not self.is_bound
        self.add_args = add_args
        self.orig_applied_func_args = args[:]
        self.applied_func_args = args[:]
        if self.applied_func_args[0] == "":
            self.applied_func_args = []
        for i, k in enumerate(self.applied_func_args):
            self.applied_func_args[i] = search_for_id(k, self.name_to_id)

        if len(args) != len(self.parameters):
            raise ValueError()

        def convert_arg_str(effect_arg):
            for place_arg, set_arg in zip(self.parameters, args):
                effect_arg = effect_arg.replace(place_arg, set_arg)
            effect_arg = effect_arg.split(",")
            if effect_arg[0] == "":
                effect_arg = []
            return effect_arg

        for i in range(len(self.postcond_args)):
            self.postcond[i].bind(convert_arg_str(self.postcond_args[i]))

        for i in range(len(self.precond_strs)):
            self.precond[i].bind(convert_arg_str(self.precond_strs[i]))

        self.is_bound = True

    def _load_task(
        self,
        load_config: Dict[str, Any],
        config: Config,
        dataset: RearrangeDatasetV0,
        name_to_id: Dict[str, int],
        env: RearrangeTask,
        episode: Episode,
        should_reset: bool = True,
    ) -> RearrangeTask:
        if "task" not in load_config:
            return None
        func_kwargs = {
            k: v for k, v in zip(self.parameters, self.applied_func_args)
        }
        task_kwargs = {
            **func_kwargs,
            **self.add_args,
            **{
                "orig_applied_args": {
                    k: v
                    for k, v in zip(
                        self.parameters, self.orig_applied_func_args
                    )
                }
            },
        }
        return load_task_object(
            load_config["task"],
            load_config["task_def"],
            config,
            env,
            dataset,
            should_reset,
            task_kwargs,
            episode,
        )

    def init_task(
        self, env: RearrangeTask, episode: Episode, should_reset=True
    ) -> RearrangeTask:
        return self.load_task_fn(env, episode, should_reset=should_reset)

    def are_preconditions_true(self, preds: List[Predicate]) -> bool:
        """
        :param preds: List of currently True predicates.
        """

        def has_match(pred):
            return any([other_pred.is_equal(pred) for other_pred in preds])

        return all(has_match(precond_pred) for precond_pred in self.precond)

    def apply_postconditions(self, preds: List[Predicate]) -> List[Predicate]:
        """
        :param preds: Set of all True predicates.
        :returns: Set of all true predicates after applying post conditions.
        """
        new_preds = copy.deepcopy(preds)
        for pred in self.postcond:
            if (
                pred.name.startswith("open")
                or pred.name.startswith("closed")
                or pred.name.startswith("not")
            ):
                base_name = "_".join(pred.name.split("_")[1:])
            else:
                base_name = None
            found = False
            for i, other_pred in enumerate(preds):
                other_base_name = "_".join(other_pred.name.split("_")[1:])
                if pred.name == other_pred.name:
                    # Override
                    new_preds[i] = pred
                    found = True
                    break
                if base_name is not None and other_base_name == base_name:
                    new_preds[i] = pred
                    found = True
                    break
                if (
                    base_name == other_pred.name
                    or other_base_name == pred.name
                ):
                    new_preds[i] = pred
                    found = True
                    break
            if not found:
                new_preds.append(pred)
        return new_preds

    def apply(self, name_to_id: Dict[str, int], sim: RearrangeSim) -> None:
        """
        Applies the effects of all the post conditions.
        """
        for postcond in self.postcond:
            self._apply_effect(postcond, name_to_id, sim)

    def _apply_effect(self, postcond, name_to_id, sim):
        set_state = postcond.set_state
        set_state.set_state(name_to_id, sim)


class RoboState:
    """
    Specifies the configuration of the robot. Only used as a data structure. Not used to set the simulator state.
    """

    def __init__(self, load_config):
        self.holding = load_config.get("holding", None)
        self.pos = load_config.get("pos", None)

    def bind(self, arg_k, arg_v):
        for k, v in zip(arg_k, arg_v):
            if self.holding is not None:
                self.holding = self.holding.replace(k, v)
            if self.pos is not None:
                self.pos = self.pos.replace(k, v)


class SetState:
    """
    A partially specified state of the simulator. First this object needs to be
    bound to a specific set of arguments specifying scene entities
    (`self.bind`). After, you can query this object to get if the specified
    scene state is satifisfied and set everything specified.
    """

    def __init__(self, load_config: Dict[str, Any]):
        self.art_states = load_config.get("art_states", {})
        self.obj_states = load_config.get("obj_states", {})
        self.robo_state = RoboState(load_config.get("robo", {}))
        self.load_config = load_config

    def bind(self, arg_k: List[str], arg_v: List[str]) -> None:
        """
        Defines a state in the environment grounded in scene entities.
        :param arg_k: The names of the environment parameters to set.
        :param arg_v: The values of the environment parameters to set.
        """

        def list_replace(l, k, v):
            new_l = {}
            for l_k, l_v in l.items():
                if isinstance(l_k, str):
                    l_k = l_k.replace(k, v)
                if isinstance(l_v, str):
                    l_v = l_v.replace(k, v)
                new_l[l_k] = l_v
            return new_l

        for k, v in zip(arg_k, arg_v):
            self.art_states = list_replace(self.art_states, k, v)
            self.obj_states = list_replace(self.obj_states, k, v)
            if "catch_ids" in self.load_config:
                self.load_config["catch_ids"] = self.load_config[
                    "catch_ids"
                ].replace(k, v)

        self.robo_state.bind(arg_k, arg_v)

    def _is_id_rigid_object(self, id_str: str) -> bool:
        """
        Used to check if an identifier can be used to look up the object ID in the scene_ojbs_id list of the simulator.
        """
        return not id_str.startswith("ART_")

    def is_satisfied(
        self,
        name_to_id: Dict[str, int],
        sim: RearrangeSim,
        obj_thresh: float,
        art_thresh: float,
    ) -> bool:
        """
        Returns True if the grounded state is present in the current simulator state.
        """

        rom = sim.get_rigid_object_manager()
        for obj_name, target in self.obj_states.items():
            if not self._is_id_rigid_object(obj_name):
                # Invalid predicate
                return False

            obj_idx = name_to_id[obj_name]
            abs_obj_id = sim.scene_obj_ids[obj_idx]
            cur_pos = rom.get_object_by_id(
                abs_obj_id
            ).transformation.translation

            if not self._is_id_rigid_object(target):
                # Invalid predicate
                return False

            targ_idx = name_to_id[target]
            idxs, pos_targs = sim.get_targets()
            targ_pos = pos_targs[list(idxs).index(targ_idx)]

            dist = np.linalg.norm(cur_pos - targ_pos)
            if dist >= obj_thresh:
                return False

        for art_obj_id, set_art in self.art_states.items():
            abs_id = sim.art_obj_ids[art_obj_id]
            prev_art_pos = sim.get_articulated_object_positions(abs_id)
            if isinstance(set_art, str):
                art_sampler = eval(set_art)
                did_sat = art_sampler.is_satisfied(prev_art_pos)
            else:
                art_dist = np.linalg.norm(
                    np.array(prev_art_pos) - np.array(set_art)
                )
                did_sat = art_dist < art_thresh

            if not did_sat:
                return False
        if (
            self.robo_state.holding != "NONE"
            and self.robo_state.holding is not None
            and self._is_id_rigid_object(self.robo_state.holding)
        ):
            # Robot must be holding right object.
            if self.robo_state.holding not in name_to_id:
                raise ValueError(
                    f"Cannot find {self.robo_state.holding} in {name_to_id}"
                )
            obj_idx = name_to_id[self.robo_state.holding]
            abs_obj_id = sim.scene_obj_ids[obj_idx]
            if sim.grasp_mgr.snap_idx != abs_obj_id:
                return False
        elif (
            self.robo_state.holding == "NONE"
            and sim.grasp_mgr.snap_idx != None
        ):
            # Robot must be holding nothing
            return False

        return True

    def set_state(self, name_to_id: Dict[str, int], sim: RearrangeSim) -> None:
        """
        Set this state in the simulator. Warning, this steps the simulator.
        """
        for obj_name, target in self.obj_states.items():
            obj_idx = name_to_id[obj_name]
            abs_obj_id = sim.scene_obj_ids[obj_idx]

            if target in name_to_id:
                targ_idx = name_to_id[target]
                _, pos_targs = sim.get_targets()
                targ_pos = pos_targs[targ_idx]
                set_T = mn.Matrix4.translation(targ_pos)
            else:
                raise ValueError("Not supported")

            # Get the object id corresponding to this name
            sim.reset_obj_T(abs_obj_id, set_T)
            obj_name = sim.ep_info["static_objs"][obj_idx][0]

        for art_obj_id, set_art in self.art_states.items():
            art_obj_id = search_for_id(art_obj_id, name_to_id)
            art_obj = sim.art_objs[art_obj_id]

            art_obj.clear_joint_states()
            art_obj.joint_positions = set_art

            sim.internal_step(-1)

        # Set the snapped object information
        if (
            self.robo_state.holding == "NONE"
            and sim.snapped_obj_id is not None
        ):
            sim.desnap_object(force=True)
        elif self.robo_state.holding is not None:
            rel_obj_idx = name_to_id[self.robo_state.holding]
            sim.internal_step(-1)
            sim.full_snap(rel_obj_idx)
            sim.internal_step(-1)

        # Set the robot starting position
        if self.robo_state.pos == "rnd":
            sim.set_robot_base_to_random_point()<|MERGE_RESOLUTION|>--- conflicted
+++ resolved
@@ -21,15 +21,9 @@
 from habitat.tasks.rearrange.rearrange_task import RearrangeTask
 
 
-<<<<<<< HEAD
-def parse_func(x):
-    """
-    :returns: args is an empty string if there are no arguments.
-=======
 def parse_func(x: str) -> Tuple[str, List[str]]:
     """
     Parses out the components of a function string.
->>>>>>> 591ce00f
     """
     name = x.split("(")[0]
     args = x.split("(")[1].split(")")[0]
