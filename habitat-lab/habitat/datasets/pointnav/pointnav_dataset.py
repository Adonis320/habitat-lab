#!/usr/bin/env python3

# Copyright (c) Meta Platforms, Inc. and its affiliates.
# This source code is licensed under the MIT license found in the
# LICENSE file in the root directory of this source tree.

import gzip
import json
import os
import pickle
from typing import TYPE_CHECKING, Any, Dict, List, Optional

from habitat.config import read_write
from habitat.core.dataset import ALL_SCENES_MASK, Dataset
from habitat.core.registry import registry
from habitat.tasks.nav.nav import (
    NavigationEpisode,
    NavigationGoal,
    ShortestPathPoint,
)

if TYPE_CHECKING:
    from omegaconf import DictConfig


CONTENT_SCENES_PATH_FIELD = "content_scenes_path"
DEFAULT_SCENE_PATH_PREFIX = "data/scene_datasets/"


@registry.register_dataset(name="PointNav-v1")
class PointNavDatasetV1(Dataset):
    r"""Class inherited from Dataset that loads Point Navigation dataset."""

    episodes: List[NavigationEpisode]
    content_scenes_path: str = "{data_path}/content/{scene}.json.gz"

    @staticmethod
    def check_config_paths_exist(config: "DictConfig") -> bool:
        return os.path.exists(
            config.data_path.format(split=config.split)
        ) and os.path.exists(config.scenes_dir)

    @classmethod
    def get_scenes_to_load(cls, config: "DictConfig") -> List[str]:
        r"""Return list of scene ids for which dataset has separate files with
        episodes.
        """
        dataset_dir = os.path.dirname(
            config.data_path.format(split=config.split)
        )
        if not cls.check_config_paths_exist(config):
            raise FileNotFoundError(
                f"Could not find dataset file `{dataset_dir}`"
            )

        cfg = config.copy()
        with read_write(cfg):
            cfg.content_scenes = []
            dataset = cls(cfg)
            has_individual_scene_files = os.path.exists(
                dataset.content_scenes_path.split("{scene}")[0].format(
                    data_path=dataset_dir
                )
            )
            if has_individual_scene_files:
                return cls._get_scenes_from_folder(
                    content_scenes_path=dataset.content_scenes_path,
                    dataset_dir=dataset_dir,
                )
            else:
                # Load the full dataset, things are not split into separate files
                cfg.content_scenes = [ALL_SCENES_MASK]
                dataset = cls(cfg)
                return list(map(cls.scene_from_scene_path, dataset.scene_ids))

    @staticmethod
    def _get_scenes_from_folder(
        content_scenes_path: str, dataset_dir: str
    ) -> List[str]:
        scenes: List[str] = []
        content_dir = content_scenes_path.split("{scene}")[0]
        scene_dataset_ext = content_scenes_path.split("{scene}")[1]
        content_dir = content_dir.format(data_path=dataset_dir)
        if not os.path.exists(content_dir):
            return scenes

        for filename in os.listdir(content_dir):
            if filename.endswith(scene_dataset_ext):
                scene = filename[: -len(scene_dataset_ext)]
                scenes.append(scene)
        scenes.sort()
        return scenes

    def _load_from_file(self, fname: str, scenes_dir: str) -> None:
        """
        Load the data from a file into `self.episodes`. This can load `.pickle`
        or `.json.gz` file formats.
        """

        if fname.endswith(".pickle"):
<<<<<<< HEAD
=======
            # NOTE: not implemented for pointnav
>>>>>>> b7fbc43b
            with open(fname, "rb") as f:
                self.from_binary(pickle.load(f), scenes_dir=scenes_dir)
        else:
            with gzip.open(fname, "rt") as f:
                self.from_json(f.read(), scenes_dir=scenes_dir)

    def __init__(self, config: Optional["DictConfig"] = None) -> None:
        self.episodes = []

        if config is None:
            return

        datasetfile_path = config.data_path.format(split=config.split)

        self._load_from_file(datasetfile_path, config.scenes_dir)

        # Read separate file for each scene
        dataset_dir = os.path.dirname(datasetfile_path)
        has_individual_scene_files = os.path.exists(
            self.content_scenes_path.split("{scene}")[0].format(
                data_path=dataset_dir
            )
        )
        if has_individual_scene_files:
            scenes = config.content_scenes
            if ALL_SCENES_MASK in scenes:
                scenes = self._get_scenes_from_folder(
                    content_scenes_path=self.content_scenes_path,
                    dataset_dir=dataset_dir,
                )

            for scene in scenes:
                scene_filename = self.content_scenes_path.format(
                    data_path=dataset_dir, scene=scene
                )

                self._load_from_file(scene_filename, config.scenes_dir)

        else:
            self.episodes = list(
                filter(self.build_content_scenes_filter(config), self.episodes)
            )

    def to_binary(self) -> Dict[str, Any]:
<<<<<<< HEAD
        """
        Serialize the dataset to a pickle compatible Dict.
        """
=======
>>>>>>> b7fbc43b
        raise NotImplementedError()

    def from_binary(
        self, data_dict: Dict[str, Any], scenes_dir: Optional[str] = None
    ) -> None:
<<<<<<< HEAD
        """
        Load the dataset from a pickle compatible Dict.
        """
=======
>>>>>>> b7fbc43b
        raise NotImplementedError()

    def from_json(
        self, json_str: str, scenes_dir: Optional[str] = None
    ) -> None:
        deserialized = json.loads(json_str)
        if CONTENT_SCENES_PATH_FIELD in deserialized:
            self.content_scenes_path = deserialized[CONTENT_SCENES_PATH_FIELD]

        for episode in deserialized["episodes"]:
            episode = NavigationEpisode(**episode)

            if scenes_dir is not None:
                if episode.scene_id.startswith(DEFAULT_SCENE_PATH_PREFIX):
                    episode.scene_id = episode.scene_id[
                        len(DEFAULT_SCENE_PATH_PREFIX) :
                    ]

                episode.scene_id = os.path.join(scenes_dir, episode.scene_id)

            for g_index, goal in enumerate(episode.goals):
                episode.goals[g_index] = NavigationGoal(**goal)
            if episode.shortest_paths is not None:
                for path in episode.shortest_paths:
                    for p_index, point in enumerate(path):
                        path[p_index] = ShortestPathPoint(**point)
            self.episodes.append(episode)<|MERGE_RESOLUTION|>--- conflicted
+++ resolved
@@ -98,10 +98,7 @@
         """
 
         if fname.endswith(".pickle"):
-<<<<<<< HEAD
-=======
             # NOTE: not implemented for pointnav
->>>>>>> b7fbc43b
             with open(fname, "rb") as f:
                 self.from_binary(pickle.load(f), scenes_dir=scenes_dir)
         else:
@@ -146,23 +143,17 @@
             )
 
     def to_binary(self) -> Dict[str, Any]:
-<<<<<<< HEAD
         """
         Serialize the dataset to a pickle compatible Dict.
         """
-=======
->>>>>>> b7fbc43b
         raise NotImplementedError()
 
     def from_binary(
         self, data_dict: Dict[str, Any], scenes_dir: Optional[str] = None
     ) -> None:
-<<<<<<< HEAD
         """
         Load the dataset from a pickle compatible Dict.
         """
-=======
->>>>>>> b7fbc43b
         raise NotImplementedError()
 
     def from_json(
